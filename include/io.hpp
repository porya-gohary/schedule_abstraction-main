#ifndef IO_HPP
#define IO_HPP

#include <iostream>
#include <utility>

#include "interval.hpp"
#include "time.hpp"
#include "jobs.hpp"
#include "precedence.hpp"
#include "aborts.hpp"
<<<<<<< HEAD
#include "config.h"
=======
#include "yaml-cpp/yaml.h"
>>>>>>> 78115619

namespace NP {

	inline void skip_over(std::istream& in, char c)
	{
		while (in.good() && in.get() != (int) c)
			/* skip */;
	}

	inline bool skip_one(std::istream& in, char c)
	{
		if (in.good() && in.peek() == (int) c) {
			in.get(); /* skip */
			return true;
		} else
			return false;
	}

	inline void skip_all(std::istream& in, char c)
	{
		while (skip_one(in, c))
			/* skip */;
	}

	inline bool more_data(std::istream& in)
	{
		in.peek();
		return !in.eof();
	}

	inline bool more_fields_in_line(std::istream& in)
	{
		if (!in.good() || in.peek() == (int)'\n' || in.peek() == (int)'\r')
			return false;
		else
			return true;
	}

	inline void next_field(std::istream& in)
	{
	  	while(in.good() && (in.peek() == ',' || in.peek()==' '))
		{
			// eat up any trailing spaces
			skip_all(in, ' ');
			// eat up field separator
			skip_one(in, ',');
		}
	}

	inline void next_line(std::istream& in)
	{
		skip_over(in, '\n');
	}

	inline JobID parse_job_id(std::istream& in)
	{
		unsigned long jid, tid;

		in >> tid;
		next_field(in);
		in >> jid;
		return JobID(jid, tid);
	}

	//Functions that help parse selfsuspending tasks file
	template<class Time>
	Precedence_constraint<Time> parse_precedence_constraint(std::istream &in)
	{
		unsigned long from_tid, from_jid, to_tid, to_jid;
		Time sus_min=0, sus_max=0;

		std::ios_base::iostate state_before = in.exceptions();

		in.exceptions(std::istream::failbit | std::istream::badbit);

		in >> from_tid;
		next_field(in);
		in >> from_jid;
		next_field(in);
		in >> to_tid;
		next_field(in);
		in >> to_jid;
		next_field(in);
		if (more_fields_in_line(in))
		{
			in >> sus_min;
			next_field(in);
			in >> sus_max;
		}

		in.exceptions(state_before);

		return Precedence_constraint<Time>{JobID{from_jid, from_tid},
											JobID{to_jid, to_tid},
		                          			Interval<Time>{sus_min, sus_max}};
	}

	template<class Time>
	std::vector<Precedence_constraint<Time>> parse_precedence_file(std::istream& in)
	{
		// skip column headers
		next_line(in);
		std::vector<Precedence_constraint<Time>> cstr;

		// parse all rows
		while (more_data(in)) {
			// each row contains one self-suspending constraint
			cstr.push_back(parse_precedence_constraint<Time>(in));
			next_line(in);
		}
		return cstr;
	}

<<<<<<< HEAD
	//Functions that help parse the main job workload
	template<class Time> Job<Time> parse_job(std::istream& in, std::size_t idx)
=======
	inline Precedence_constraints parse_yaml_dag_file(std::istream& in)
	{
		Precedence_constraints edges;
		// Clear any flags
		in.clear();
		// Move the pointer to the beginning
		in.seekg(0, std::ios::beg);
		try {
			// read the YAML file
			YAML::Node input_job_set = YAML::Load(in);
			auto const js = input_job_set["jobset"];
			// Iterate over each jobset entry
			for (auto const &j : js) {
				// Check if a job has a successor
				if (j["Successors"]) {
					auto from = JobID(j["Job ID"].as<unsigned long>(), j["Task ID"].as<unsigned long>());
					// Iterate over each successor
					for (const auto &succ: j["Successors"]) {
						// first, we need to check to see if it is written
						// in the compact form [TaskID, JobID]
						// or the expanded form
						// - Task ID: Int
						// 	 Job ID: Int
						if (succ.IsSequence()) {
							auto tid = succ[0].as<unsigned long>();
							auto jid = succ[1].as<unsigned long>();
							auto to = JobID(jid, tid);
							edges.push_back(Precedence_constraint(from, to));
						} else {
							auto tid = succ["Task ID"].as<unsigned long>();
							auto jid = succ["Job ID"].as<unsigned long>();
							auto to = JobID(jid, tid);
							edges.push_back(Precedence_constraint(from, to));
						}
					}
				}
			}

		} catch (const YAML::Exception& e) {
			std::cerr << "Error reading YAML file: " << e.what() << std::endl;
		}
		return edges;
	}

	template<class Time> Job<Time> parse_job(std::istream& in)
>>>>>>> 78115619
	{
		unsigned long tid, jid;

		std::ios_base::iostate state_before = in.exceptions();

		Time arr_min, arr_max, cost_min, cost_max, dl, prio;

		in.exceptions(std::istream::failbit | std::istream::badbit);

		in >> tid;
		next_field(in);
		in >> jid;
		next_field(in);
		in >> arr_min;
		next_field(in);
		in >> arr_max;
		next_field(in);
		in >> cost_min;
		next_field(in);
		in >> cost_max;
		next_field(in);
		in >> dl;
		next_field(in);
		in >> prio;

		in.exceptions(state_before);

		return Job<Time>{jid, Interval<Time>{arr_min, arr_max},
						Interval<Time>{cost_min, cost_max}, dl, prio, idx, tid};
	}

	template<class Time>
	typename Job<Time>::Job_set parse_csv_job_file(std::istream& in)
	{
		// first row contains a comment, just skip it
		next_line(in);

		typename Job<Time>::Job_set jobs;
		std::size_t idx=0;

		while (more_data(in)) {
			jobs.push_back(parse_job<Time>(in, idx));
			idx++;
			// munge any trailing whitespace or extra columns
			next_line(in);
		}

		return jobs;
	}

	//Functions that help parse the abort actions file
	template<class Time>
	typename Job<Time>::Job_set parse_yaml_job_file(std::istream& in)
	{
		typename Job<Time>::Job_set jobs;
        unsigned long tid, jid;
        Time arr_min, arr_max, cost_min, cost_max, dl, prio;
		try {
			YAML::Node input_job_set = YAML::Load(in);

			auto const js = input_job_set["jobset"];
			for (auto const &j: js) {
				tid = j["Task ID"].as<unsigned long>();
				jid = j["Job ID"].as<unsigned long>();
				arr_min = j["Arrival min"].as<Time>();
				arr_max = j["Arrival max"].as<Time>();
				cost_min = j["Cost min"].as<Time>();
				cost_max = j["Cost max"].as<Time>();
				dl = j["Deadline"].as<Time>();
				prio = j["Priority"].as<Time>();

				jobs.push_back(Job<Time>{jid, Interval<Time>{arr_min, arr_max},
										 Interval<Time>{cost_min, cost_max}, dl, prio, tid});
			}
		} catch (const YAML::Exception& e) {
			std::cerr << "Error reading YAML file: " << e.what() << std::endl;
		}

		return jobs;
	}

	template<class Time>
	Abort_action<Time> parse_abort_action(std::istream& in)
	{
		unsigned long tid, jid;
		Time trig_min, trig_max, cleanup_min, cleanup_max;

		std::ios_base::iostate state_before = in.exceptions();

		in.exceptions(std::istream::failbit | std::istream::badbit);

		in >> tid;
		next_field(in);
		in >> jid;
		next_field(in);
		in >> trig_min;
		next_field(in);
		in >> trig_max;
		next_field(in);
		in >> cleanup_min;
		next_field(in);
		in >> cleanup_max;

		in.exceptions(state_before);

		return Abort_action<Time>{JobID{jid, tid},
		                          Interval<Time>{trig_min, trig_max},
		                          Interval<Time>{cleanup_min, cleanup_max}};
	}


	template<class Time>
	std::vector<Abort_action<Time>> parse_abort_file(std::istream& in)
	{
		// first row contains a comment, just skip it
		next_line(in);

		std::vector<Abort_action<Time>> abort_actions;

		while (more_data(in)) {
			abort_actions.push_back(parse_abort_action<Time>(in));
			// munge any trailing whitespace or extra columns
			next_line(in);
		}

		return abort_actions;
	}


}

#endif<|MERGE_RESOLUTION|>--- conflicted
+++ resolved
@@ -9,11 +9,7 @@
 #include "jobs.hpp"
 #include "precedence.hpp"
 #include "aborts.hpp"
-<<<<<<< HEAD
-#include "config.h"
-=======
 #include "yaml-cpp/yaml.h"
->>>>>>> 78115619
 
 namespace NP {
 
@@ -127,13 +123,10 @@
 		return cstr;
 	}
 
-<<<<<<< HEAD
-	//Functions that help parse the main job workload
-	template<class Time> Job<Time> parse_job(std::istream& in, std::size_t idx)
-=======
-	inline Precedence_constraints parse_yaml_dag_file(std::istream& in)
-	{
-		Precedence_constraints edges;
+	template<class Time>
+	inline std::vector<Precedence_constraint<Time>> parse_yaml_dag_file(std::istream& in)
+	{
+		std::vector<Precedence_constraint<Time>> edges;
 		// Clear any flags
 		in.clear();
 		// Move the pointer to the beginning
@@ -158,12 +151,12 @@
 							auto tid = succ[0].as<unsigned long>();
 							auto jid = succ[1].as<unsigned long>();
 							auto to = JobID(jid, tid);
-							edges.push_back(Precedence_constraint(from, to));
+							edges.push_back(Precedence_constraint<Time>(from, to, {0, 0}));
 						} else {
 							auto tid = succ["Task ID"].as<unsigned long>();
 							auto jid = succ["Job ID"].as<unsigned long>();
 							auto to = JobID(jid, tid);
-							edges.push_back(Precedence_constraint(from, to));
+							edges.push_back(Precedence_constraint<Time>(from, to, {0, 0}));
 						}
 					}
 				}
@@ -175,8 +168,7 @@
 		return edges;
 	}
 
-	template<class Time> Job<Time> parse_job(std::istream& in)
->>>>>>> 78115619
+	template<class Time> Job<Time> parse_job(std::istream& in, std::size_t idx)
 	{
 		unsigned long tid, jid;
 
