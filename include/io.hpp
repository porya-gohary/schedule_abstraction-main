--- conflicted
+++ resolved
@@ -159,7 +159,7 @@
 
 		return suspending_tasks;
 	}
-	
+
 	//Functions that help parse the main job workload
 	template<class Time> Job<Time> parse_job(std::istream& in)
 	{
@@ -210,9 +210,6 @@
 		return jobs;
 	}
 
-<<<<<<< HEAD
-	//Functions that help parse the abort actions file
-=======
 	template<class Time> Time_Aware_Shaper<Time> parse_tas(std::istream& in)
 	{
 		Time prio, period, gb;
@@ -283,7 +280,7 @@
 		return TAS_queues;
 	}
 
->>>>>>> 35c954d9
+	//Functions that help parse the abort actions file
 	template<class Time>
 	Abort_action<Time> parse_abort_action(std::istream& in)
 	{
