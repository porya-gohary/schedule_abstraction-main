#ifndef SCHEDULE_SPACE_H
#define SCHEDULE_SPACE_H

#include <unordered_set>
#include <unordered_map>
#include <map>
#include <vector>
#include <deque>
#include <list>
#include <algorithm>

#include <iostream>
#include <ostream>
#include <cassert>

#include "config.h"
#include "problem.hpp"
#include "jobs.hpp"
#include "precedence.hpp"
#include "clock.hpp"

#include "uni/state.hpp"

namespace NP {

	namespace Uniproc {

		template<class Time> class State_space
		{
			public:

			typedef Scheduling_problem<Time> Problem;
			typedef typename Scheduling_problem<Time>::Workload Workload;
			typedef typename Scheduling_problem<Time>::Abort_actions Abort_actions;
			typedef Schedule_state<Time> State;
			typedef Schedule_node<Time> Node;

			// This is the explore() that is called from the nptest file.
			// This function processes the Problem and based on the analysis options determines 
			// a State_space 's' that is returned. the cpu_time computes the time taken to run the analysis
			static State_space explore(
					const Problem& prob,
					const Analysis_options& opts)
			{
				// this is a uniprocessor analysis
				assert(prob.num_processors == 1);

				auto s = State_space(prob.jobs, prob.dag, prob.aborts,
				                     opts.timeout, opts.max_depth,
				                     opts.num_buckets, opts.early_exit);
				s.cpu_time.start();
				if (opts.be_naive)
					s.explore_naively();
				else
					s.explore();
				s.cpu_time.stop();
				return s;
			}

			// convenience interface for tests
			static State_space explore_naively(const Workload& jobs)
			{
				Problem p{jobs};
				Analysis_options o;
				o.be_naive = true;
				return explore(p, o);
			}

			// convenience interface for tests
			static State_space explore(const Workload& jobs)
			{
				Problem p{jobs};
				Analysis_options o;
				return explore(p, o);
			}

			// get_finish_times searches rta (stores the response time of all the jobs) for job j 
			// and returns the finish time interval if j is found else returns the interval[0,infinity]
			Interval<Time> get_finish_times(const Job<Time>& j) const
			{
				auto rbounds = rta.find(j.get_id());
				if (rbounds == rta.end()) {
					return Interval<Time>{0, Time_model::constants<Time>::infinity()};
				} else {
					return rbounds->second;
				}
			}

			bool is_schedulable() const
			{
				return !aborted && !observed_deadline_miss;
			}

			bool was_timed_out() const
			{
				return timed_out;
			}

			unsigned long number_of_nodes() const
			{
				return num_nodes;
			}

			unsigned long number_of_states() const
			{
				return num_states;
			}

			unsigned long number_of_edges() const
			{
				return num_edges;
			}

			unsigned long max_exploration_front_width() const
			{
				return width;
			}

			double get_cpu_time() const
			{
				return cpu_time;
			}

#ifdef CONFIG_COLLECT_SCHEDULE_GRAPH

			// The structure of an edge and all edge related functionalities are only run if CONFIG_COLLECT_SCHEDULE_GRAPH
			// is set. This is because in the analysis edge has no meaning or importance. 
			// There is no information stored in an edge that is necessary for building the graph or furthering the analysis.
			// It is only required when a DOT file is to be generated so that the graphical version of the
			// abstraction graph can be represented with edges.
			struct Edge {
				const Job<Time>* scheduled;
				const Node* source;
				const Node* target;
				const Interval<Time> finish_range;

				Edge(const Job<Time>* s, const Node* src, const Node* tgt,
				     const Interval<Time>& fr)
				: scheduled(s)
				, source(src)
				, target(tgt)
				, finish_range(fr)
				{
				}

				bool deadline_miss_possible() const
				{
					return scheduled->exceeds_deadline(finish_range.upto());
				}

				Time earliest_finish_time() const
				{
					return finish_range.from();
				}

				Time latest_finish_time() const
				{
					return finish_range.upto();
				}

				Time earliest_start_time() const
				{
					return finish_range.from() - scheduled->least_cost();
				}

				Time latest_start_time() const
				{
					return finish_range.upto() - scheduled->maximal_cost();
				}

			};

			const std::deque<Edge>& get_edges() const
			{
				return edges;
			}

			const std::deque<Node>& get_nodes() const
			{
				return nodes;
			}

#endif
			private:

			typedef Job_set Scheduled;

			typedef std::deque<Node> Nodes;

			// All the states created through the making of the schedule abstrcation graph are stored in States.
			// This is done in the function new_state()
			typedef std::deque<State> States;

			// Iterators are defined for the to iterate over the elemnts in the Nodes and States deque 
			typedef typename std::deque<Node>::iterator Node_ref;
			typedef typename std::deque<State>::iterator State_ref;

			// The Nodes_map typedef allows for storing a key-pair of hash_value_t and Node_ref. The hash_value_t is the
			// typedef defined in jobs.hpp that allows for creating a unique key for each node. A variable called the
			// nodes_by_key is created using Nodes_map. When a new node is made it is added to the map.
			// The use of Nodes_map can be found in new_node(), done_with_current_state() ad schedule().
			typedef std::unordered_multimap<hash_value_t, Node_ref> Nodes_map;

			typedef const Job<Time>* Job_ref;

			// By_time_map stores ll the jobs along with a partiular time. there are three variables of type By_time_map.
			// The three variables jobs_by_latest_arrival, jobs_by_earliest_arrival and jobs_by_deadline each store the job
			// along with the latest arrival time, earliest arrival time and the deadline respectively.
			typedef std::multimap<Time, Job_ref> By_time_map;

			// The Todo_queue stores the references of all the nodes that are edge nodes of the graph that are yet to
			// be processed to check if the graph can be built further. There are usually 2 Todo_queues defined. This is 
			// because the graph is built in a breadth first manner and so the one todo_queue is for the new breadth that 
			// is made while building the graph and the other todo_queue stores the nodes left to be processed in the 
			// current breadth.
			typedef std::deque<Node_ref> Todo_queue;

			// Response_times stores and updates the finish time intervals of the jobs as the graph is being built
			typedef std::unordered_map<JobID, Interval<Time> > Response_times;

			typedef std::vector<std::size_t> Job_precedence_set;


#ifdef CONFIG_COLLECT_SCHEDULE_GRAPH
			typedef std::deque<Edge> Edges;
			typedef typename std::deque<Edge>::iterator Edge_ref;

			Edges edges;
#endif

			Response_times rta;
			bool aborted;
			bool timed_out;

			const Workload& jobs;

			std::vector<Job_precedence_set> job_precedence_sets;

			By_time_map jobs_by_latest_arrival;
			By_time_map jobs_by_earliest_arrival;
			By_time_map jobs_by_deadline;

			std::vector<const Abort_action<Time>*> abort_actions;

			Nodes nodes;
			States states;
			unsigned long num_nodes, num_states, num_edges, width;
			Nodes_map nodes_by_key;

			static const std::size_t num_todo_queues = 3;

			Todo_queue todo[num_todo_queues];
			int todo_idx;
			unsigned long current_job_count;

			Processor_clock cpu_time;
			double timeout;

			unsigned int max_depth;

			bool early_exit;
			bool observed_deadline_miss;

			// Constructor of the State_space class
			State_space(const Workload& jobs,
			            const Precedence_constraints &dag_edges,
			            const Abort_actions& aborts,
			            double max_cpu_time = 0,
			            unsigned int max_depth = 0,
			            std::size_t num_buckets = 1000,
			            bool early_exit = true)
			: jobs(jobs)
			, aborted(false)
			, timed_out(false)
			, timeout(max_cpu_time)
			, max_depth(max_depth)
			, num_nodes(0)
			, num_states(0)
			, num_edges(0)
			, width(0)
			, todo_idx(0)
			, current_job_count(0)
			, job_precedence_sets(jobs.size())
			, early_exit(early_exit)
			, observed_deadline_miss(false)
			, abort_actions(jobs.size(), NULL)
			{
				for (const Job<Time>& j : jobs) {
					jobs_by_latest_arrival.insert({j.latest_arrival(), &j});
					jobs_by_earliest_arrival.insert({j.earliest_arrival(), &j});
					jobs_by_deadline.insert({j.get_deadline(), &j});
				}
				for (auto e : dag_edges) {
					const Job<Time>& from = lookup<Time>(jobs, e.first);
					const Job<Time>& to   = lookup<Time>(jobs, e.second);
					job_precedence_sets[index_of(to)].push_back(index_of(from));
				}
				for (const Abort_action<Time>& a : aborts) {
					const Job<Time>& j = lookup<Time>(jobs, a.get_id());
					abort_actions[index_of(j)] = &a;
				}
			}

			private:

			// For all the jobs of Workload, the maximum deadline amongst all the jobs is returned
			static Time max_deadline(const Workload &jobs)
			{
				Time dl = 0;
				for (auto j : jobs)
					dl = std::max(dl, j.get_deadline());
				return dl;
			}

			// When a path in the graph has a job scheduled on it, the job and the finish time interval of the job on that 
			// path are passed as parameters to update_finish_times. If this job already exists in rts, then the finish time
			// stored in rta is widened with the new finish time 'range'. If no such job is present in rta, the job is added
			// to rta along with its finish time interval
			void update_finish_times(const Job<Time>& j, Interval<Time> range)
			{
				auto rbounds = rta.find(j.get_id());
				if (rbounds == rta.end()) {
					rta.emplace(j.get_id(), range);
					if (j.exceeds_deadline(range.upto()))
						observed_deadline_miss = true;
				} else {
					rbounds->second.widen(range);
					if (j.exceeds_deadline(rbounds->second.upto()))
						observed_deadline_miss = true;
				}
				DM("      New finish time range for " << j
				   << ": " << rta.find(j.get_id())->second << std::endl);

				if (early_exit && observed_deadline_miss)
					aborted = true;
			}

			// The address of j is subtracted from the first elemet of jobs to find the distance between the two ie., index
			std::size_t index_of(const Job<Time>& j) const
			{
				return (std::size_t) (&j - &(jobs[0]));
			}

			// incomplete() checks to see that a job j jas not been scheduled yet.
			bool incomplete(const Scheduled &scheduled, const Job<Time>& j) const
			{
				return !scheduled.contains(index_of(j));
			}

			bool incomplete(const Node& n, const Job<Time>& j) const
			{
				return incomplete(n.get_scheduled_jobs(), j);
			}

			// find next time by which a job is certainly released
			// The next certainly released job is found for a particular node, irrespective of prioirty. It is 
			// first checked to see if it in incomplete and then if IIP exists, it checks for IIp eligibility 
			// and also prioirty eligibility in case of IIP. The value returned is either the latest arrival 
			// of a job found and if no job is found infinity is returned.
			Time next_certain_job_release(const Node& n, const State& s)
			{
				const Scheduled &already_scheduled = n.get_scheduled_jobs();

				for (auto it = jobs_by_latest_arrival
				               .lower_bound(s.earliest_finish_time());
				     it != jobs_by_latest_arrival.end(); it++) {
					const Job<Time>& j = *(it->second);

					DM(__FUNCTION__ << " considering:: "  << j << std::endl);

					// not relevant if already scheduled
					if (!incomplete(already_scheduled, j))
						continue;

					// great, this job fits the bill
					return j.latest_arrival();
				}

				return Time_model::constants<Time>::infinity();
			}

			// find next time by which a job of higher priority
			// is certainly released on or after a given point in time
			// This function is very similar to the next_certain_job release, except that it checks if a job is higher
			// prioirty job instead of checking for iip eligibility. It also looks for a higher prioirty certain next 
			// release which means that it is not looking for the earliest certain release in the entire node, but the 
			// earliest higher prioirty certain job release based on job reference_job
			Time next_certain_higher_priority_job_release(
				const Node& n,
				const State& s,
				const Job<Time>& reference_job)
			{

				for (auto it = jobs_by_latest_arrival
				               .lower_bound(s.earliest_finish_time());
				     it != jobs_by_latest_arrival.end(); it++) {
					const Job<Time>& j = *(it->second);

					// not relevant if already scheduled
					if (!incomplete(n, j))
						continue;

					// irrelevant if not of sufficient priority
					if (!j.higher_priority_than(reference_job))
						continue;

					// great, this job fits the bill
					return j.latest_arrival();
				}

				return Time_model::constants<Time>::infinity();
			}

// define a couple of iteration helpers

// For all the jobs that arrives after the earliest job release of a node n, check if these jobs are still incomplete 
#define foreach_possibly_pending_job(ppj_macro_local_n, ppj_macro_local_j) 	\
	for (auto ppj_macro_local_it = jobs_by_earliest_arrival			\
                     .lower_bound((ppj_macro_local_n).earliest_job_release()); \
	     ppj_macro_local_it != jobs_by_earliest_arrival.end() 				\
	        && (ppj_macro_local_j = ppj_macro_local_it->second); 	\
	     ppj_macro_local_it++) \
		if (incomplete(ppj_macro_local_n, *ppj_macro_local_j))

// Iterate over all incomplete jobs that are released no later than ppju_macro_local_until
// For all the jobs that arrive after the earliest job release of a node n, and before the ppju_macro_local_until time,
// check if they are incomplete
#define foreach_possbly_pending_job_until(ppju_macro_local_n, ppju_macro_local_j, ppju_macro_local_until) 	\
	for (auto ppju_macro_local_it = jobs_by_earliest_arrival			\
                     .lower_bound((ppju_macro_local_n).earliest_job_release()); \
	     ppju_macro_local_it != jobs_by_earliest_arrival.end() 				\
	        && (ppju_macro_local_j = ppju_macro_local_it->second, ppju_macro_local_j->earliest_arrival() <= (ppju_macro_local_until)); 	\
	     ppju_macro_local_it++) \
		if (incomplete(ppju_macro_local_n, *ppju_macro_local_j))

// Iterare over all incomplete jobs that are certainly released no later than
// cpju_macro_local_until remove state HERE 
// for_each_possibly_pending_job also check if their latest arrival occurs before the cpju_macro_local_until
#define foreach_certainly_pending_job_until(cpju_macro_local_n, cpju_macro_local_j, cpju_macro_local_until) \
	foreach_possbly_pending_job_until(cpju_macro_local_n, cpju_macro_local_j, (cpju_macro_local_until)) \
		if (cpju_macro_local_j->latest_arrival() <= (cpju_macro_local_until))

			// returns true if there is certainly some pending job of higher
			// priority at the given time ready to be scheduled
			bool exists_certainly_released_higher_prio_job(
				const Node& n,
				const State& s,
				const Job<Time>& reference_job,
				Time at)
			{
				auto ts_min = s.earliest_finish_time();
				assert(at >= ts_min);

				DM("    ? " << __FUNCTION__ << " at " << at << ": "
				   << reference_job << std::endl);

				auto rel_min = n.earliest_job_release();

				// consider all possibly pending jobs and check if they have a higher prioirty than the 
				// reference job while also having no predecessor jobs pending.
				const Job<Time>* jp;
				foreach_certainly_pending_job_until(n, jp, at) {
					const Job<Time>& j = *jp;
					DM("        - considering " << j << std::endl);
					// skip reference job
					if (&j == &reference_job)
						continue;
					// ignore jobs that aren't yet ready, they have predecessor jobs
					if (!ready(n, j))
						continue;
					// check priority
					if (j.higher_priority_than(reference_job)) {
						DM("          => found one: " << j << " <<HP<< "
						   << reference_job << std::endl);
						return true;
					}
				}
				return false;
			}

			// Find the earliest possible job release of all jobs in a node except for the ignored job
			Time earliest_possible_job_release(
				const Node& n,
				const Job<Time>& ignored_job)
			{
				DM("      - looking for earliest possible job release starting from: "
				   << n.earliest_job_release() << std::endl);
				const Job<Time>* jp;
				foreach_possibly_pending_job(n, jp) {
					const Job<Time>& j = *jp;

					DM("         * looking at " << j << std::endl);

					// skip if it is the one we're ignoring
					if (&j == &ignored_job)
						continue;

					DM("         * found it: " << j.earliest_arrival() << std::endl);

					// it's incomplete and not ignored => found the earliest
					return j.earliest_arrival();
				}

				DM("         * No more future releases" << std::endl);

				return Time_model::constants<Time>::infinity();
			}

			// Ensure that there is no higher prioirty job that has certainly released
			bool priority_eligible(const Node& n, const State &s, const Job<Time> &j, Time t)
			{
				return !exists_certainly_released_higher_prio_job(n, s, j, t);
			}

			//checks if the job j can be the next potential job for a state 
			bool potentially_next(const Node &n, const State &s, const Job<Time> &j)
			{
				auto t_latest = s.latest_finish_time();

				// if t_latest >=  j.earliest_arrival(), then the
				// job is trivially potentially next, so check the other case.

				if (t_latest < j.earliest_arrival()) {
					Time r = next_certain_job_release(n,s);
					// if something else is certainly released before j and IIP-
					// eligible at the time of certain release, then j can't
					// possibly be next
					if (r < j.earliest_arrival())
						return false;
				}
				return true;
			}

			// returns true if all predecessors of j have completed in state s
			bool ready(const Node &n, const Job<Time> &j)
			{
				const Job_precedence_set &preds =
					job_precedence_sets[index_of(j)];
				// check that all predecessors have completed
				return n.get_scheduled_jobs().includes(preds);
			}

			bool is_eligible_successor(const Node &n, const State &s, const Job<Time> &j)
			{
				// has been scheduled already, then false
				if (!incomplete(n, j)) {
					DM("  --> already complete"  << std::endl);
					return false;
				}
				// has predecessors yet to be scheduled, then false
				if (!ready(n, j)) {
					DM("  --> not ready"  << std::endl);
					return false;
				}
				// Job j is not the highespt prioirty job to be scheduled, hen false
				auto t_s = next_earliest_start_time(s, j);
				if (!priority_eligible(n, s, j, t_s)) {
					DM("  --> not prio eligible"  << std::endl);
					return false;
				}

				// if not potentially next, then false
				if (!potentially_next(n, s, j)) {
					DM("  --> not potentially next" <<  std::endl);
					return false;
				}

				// passes all the checks abovethen true
				return true;
			}

			void make_initial_node()
			{
				// construct initial node
				new_node();
			}

			// create a new node by adding an elemen to nodes, creating a new state and adding this new state to the node,
			// add this new node to the todo queue as it now a leaf node in the graph, yet to be processed. Add the node
			// along with its key to nodes_by_key. 
			template <typename... Args>
			Node& new_node(Args&&... args)
			{
				nodes.emplace_back(std::forward<Args>(args)...);
				Node_ref n_ref = --nodes.end();

				State &st = (n_ref->get_key()==0) ?
					new_state() :
					new_state(n_ref->finish_range());

				n_ref->add_state(&st);

				auto njobs = n_ref->get_scheduled_jobs().size();
				assert (
					(!njobs && num_nodes == 0) // initial state
				    || (njobs == current_job_count + 1) // normal State
				    || (njobs == current_job_count + 2 && aborted) // deadline miss
				);
				auto idx = njobs % num_todo_queues;
				todo[idx].push_back(n_ref);
				nodes_by_key.insert(std::make_pair(n_ref->get_key(), n_ref));
				num_nodes++;
				width = std::max(width, (unsigned long) todo[idx].size() - 1);
				return *n_ref;
			}

			// Create a new state, either the first intial state with no parameters or a new state in the graph with 
			// finish times ftimes. States created by adding an element to states
			template <typename... Args>
			State& new_state()
			{
				states.emplace_back();
				State_ref s_ref = --states.end();
				num_states++;
				return *s_ref;
			}

			template <typename... Args>
			State& new_state(Interval<Time> ftimes)
			{
				states.emplace_back(ftimes);
				State_ref s_ref = --states.end();
				num_states++;
				return *s_ref;
			}

			// The todo queue contains the nodes that have to be processed in order to build the graph further,
			// there are currently two todo queues being used, one is for the nodes that have 'current_job_count' 
			// scheduled jobs and the other queue is for nodes that have 'current_job_count+1' scheduled jobs. 
			// In the function below, the first queue with 'current_job_count' scheduled jobs is checked to see if 
			// it is empty or not. If it is empty then the second queue with 'current_job_count++' scheduled jobs 
			// is checked to see if it empty or not.If both queues are empty then all nodes have been processed and 
			// the function returns false

			bool not_done()
			{
				// if the curent queue is empty, move on to the next
				if (todo[todo_idx].empty()) {
					current_job_count++;
					todo_idx = current_job_count % num_todo_queues;
					return !todo[todo_idx].empty();
				} else
					return true;
			}

			const Node& next_node()
			{
				auto n = todo[todo_idx].front();
				return *n;
			}

			bool in_todo(Node_ref n)
			{
				for (auto it : todo)
					if (it == next_earliest_job_abortion)
						return true;
				return false;
			}

			void check_cpu_timeout()
			{
				if (timeout && get_cpu_time() > timeout) {
					aborted = true;
					timed_out = true;
				}
			}

			void check_depth_abort()
			{
				if (max_depth && current_job_count == max_depth
				    && todo[todo_idx].empty()) {
					aborted = true;
				}
			}

			// If the a node has been processed, it can be removed from the todo queue as the todo queue only contains
			// nodes that are yet to be processed.
			void done_with_current_node()
			{
				Node_ref n = todo[todo_idx].front();
				// remove from TODO list
				todo[todo_idx].pop_front();

#ifndef CONFIG_COLLECT_SCHEDULE_GRAPH
				// If we don't need to collect all states, we can remove
				// all those that we are done with, which saves a lot of
				// memory.

				// remove from lookup map
				auto matches = nodes_by_key.equal_range(n->get_key());
				bool deleted = false;
				for (auto it = matches.first; it != matches.second; it++)
					if (it->second == n) {
						nodes_by_key.erase(it);
						deleted = true;
						break;
					}
				assert(deleted);

				// delete from master sequence to free up memory
				assert(nodes.begin() == n);
				nodes.pop_front();
#endif
			}

			//////////////////////////////////////
			// Rules for finding the next state //
			//////////////////////////////////////

			Time next_earliest_start_time(const State &s, const Job<Time>& j)
			{
				// t_S in paper, see definition 6.
				return std::max(s.earliest_finish_time(), j.earliest_arrival());
			}

			Time next_earliest_finish_time(const State &s, const Job<Time>& j)
			{
				Time earliest_start = next_earliest_start_time(s, j);

				// e_k, equation 5
				return earliest_start + j.least_cost();
			}

			Time next_latest_finish_time(const State &s, const Job<Time>& j, Time lst)
			{
				return lst + j.maximal_cost();
			}

			// For all the jobs sorted by their latest arrival, check if they have already been scheduled, 
			Time next_eligible_job_ready(const Node& n,const State& s) {
			    const Scheduled& already_scheduled = n.get_scheduled_jobs();

			    for (auto it = jobs_by_latest_arrival.begin(); it != jobs_by_latest_arrival.end(); it++) {
			        const Job<Time>& j = *(it->second);

			        // not relevant if already scheduled
			        if (!incomplete(already_scheduled, j))
			            continue;

			        auto t = std::max(j.latest_arrival(), s.latest_finish_time());

			        if (priority_eligible(n, s, j, t))
			            return j.latest_arrival();

			    }

			    return Time_model::constants<Time>::infinity();
			}

			// The earliest time at which a job has certainly released and has not been scheduled so far in node n
			Time next_job_ready(const Node& n) {
				const Scheduled& already_scheduled = n.get_scheduled_jobs();

			    for (auto it = jobs_by_latest_arrival.begin(); it != jobs_by_latest_arrival.end(); it++) {
			        const Job<Time>& j = *(it->second);

			        // not relevant if already scheduled
			        if (!incomplete(already_scheduled, j))
			            continue;

			        return j.latest_arrival();
			    }

			    return Time_model::constants<Time>::infinity();
			}

			Time next_earliest_job_abortion(const Abort_action<Time> &a)
			{
				return a.earliest_trigger_time() + a.least_cleanup_cost();
			}

			Time next_latest_job_abortion(const Abort_action<Time> &a)
			{
				return a.latest_trigger_time() + a.maximum_cleanup_cost();
			}

			Interval<Time> next_finish_times(const State &s, const Job<Time> &j, Time lst)
			{
				auto i = index_of(j);

				if (abort_actions[i]) {
					// complicated case -- need to take aborts into account

					auto et = abort_actions[i]->earliest_trigger_time();

					// Rule: if we're certainly past the trigger, the job is
					//       completely skipped.

					if (s.earliest_finish_time() >= et)
						// job doesn't even start, is skipped immediately
						return s.finish_range();

					// Otherwise, it might start execution. Let's compute the
					// regular and aborted completion times.

					auto eft = next_earliest_finish_time(s, j);
					auto lft = next_latest_finish_time(s, j, lst);

					auto eat = next_earliest_job_abortion(*abort_actions[i]);
					auto lat = next_latest_job_abortion(*abort_actions[i]);

					return Interval<Time>{
						std::min(eft, eat),
						std::min(lft, lat)
					};

				} else {
					// standard case -- this job is never aborted or skipped
					return Interval<Time>{
						next_earliest_finish_time(s, j),
						next_latest_finish_time(s, j, lst)
					};
				}
			}

			// creates a new edge from an existing to another node that can either be an existing node
			// in case of merge or a new node when merge is not possible
			void process_new_edge(
				const Node& from,
				const Node& to,
				const Job<Time>& j,
				const Interval<Time>& finish_range)
			{
				// update response times
				update_finish_times(j, finish_range);
				// update statistics
				num_edges++;
#ifdef CONFIG_COLLECT_SCHEDULE_GRAPH
				edges.emplace_back(&j, &from, &to, finish_range);
#endif
			}

			// naive: no state merging
			void schedule_job(const Node &n, const State& s, const Job<Time> &j)
			{
				Time t_high = next_certain_higher_priority_job_release(n, s, j);
				Time t_wc = std::max(s.latest_finish_time(), next_eligible_job_ready(n, s));
				Time lft = std::min(t_wc, t_high-Time_model::constants<Time>::epsilon());
								
				const Node& next =
					new_node(n, j, index_of(j),
					          next_finish_times(s, j, lft),
					          earliest_possible_job_release(n, j));
				DM("      -----> N" << (nodes.end() - nodes.begin())
				   << std::endl);
				process_new_edge(n, next, j, next.finish_range());
			}

			// Start by making the intial node. While the graph has not finished building and is not aborted, we check to
			// see how the states within each node is manipulated
			void explore_naively()
			{
				make_initial_node();

				while (not_done() && !aborted) {
					const Node& n = next_node();

					DM("\n==================================================="
					   << std::endl);
<<<<<<< HEAD
					DM("Looking at: S"
					   << (todo[todo_idx].front() - states.begin() + 1)
					   << " " << s << std::endl);

					// Identify relevant interval for next job
					// relevant job buckets
					auto ts_min = s.earliest_finish_time();
					auto rel_min = s.earliest_job_release();
					auto t_l = std::max(next_eligible_job_ready(s), s.latest_finish_time());

					Interval<Time> next_range{std::min(ts_min, rel_min), t_l};

					DM("ts_min = " << ts_min << std::endl <<
					   "latest_finish = " <<s.latest_finish_time() << std::endl);
					DM("=> next range = " << next_range << std::endl);
=======
					DM("Looking at: N"
					   << (todo[todo_idx].front() - nodes.begin() + 1)
					   << " " << n << std::endl);
					const auto *n_states = n.get_states();

					// for each state in the node n
					for(State *s : *n_states)
					{
						// Identify relevant interval for next job
						// relevant job buckets
						auto ts_min = s->earliest_finish_time();
						auto rel_min = n.earliest_job_release();
						auto t_l = std::max(next_eligible_job_ready(n,*s), s->latest_finish_time());

						Interval<Time> next_range{std::min(ts_min, rel_min), t_l};

						DM("ts_min = " << ts_min << std::endl << std::endl <<
						   "latest_finish = " <<s->latest_finish_time() << std::endl);
						DM("=> next range = " << next_range << std::endl);

						bool found_at_least_one = false;

						DM("\n---\nChecking for pending and later-released jobs:"
						   << std::endl);
						const Job<Time>* jp;
						foreach_possbly_pending_job_until(n, jp, next_range.upto()) {
							const Job<Time>& j = *jp;
							DM("+ " << j << std::endl);
							// if it can be scheduled next...
							if (is_eligible_successor(n, *s, j)) {
								DM("  --> can be next "  << std::endl);
								// create the relevant state and continue
								schedule_job(n, *s, j);
								found_at_least_one = true;
							}
						}
>>>>>>> 543366ef

						DM("---\nDone iterating over all jobs." << std::endl);

						// check for a dead end
						if (!found_at_least_one &&
						    n.get_scheduled_jobs().size() != jobs.size()) {
							// out of options and we didn't schedule all jobs
							observed_deadline_miss = true;
							if (early_exit)
								aborted = true;
						}

						check_cpu_timeout();
						check_depth_abort();
					}
					done_with_current_node();
				}
			}

			// The three schedule functions below are responsible for finsing the finish time interval, adding the
			// state to a node and managing the edges for the nodes based on the newly created state

			// In schedule_merge_edge, the function handles the addition of a new state where,
			// not only is the state being merged into another node, but it also has a common edge with another job
			void schedule_merge_edge(const Node& n, const Node_ref match, const State& s, const Job<Time> &j, const Time lst)
			{
				Interval<Time> finish_range = next_finish_times(s, j, lst);//requires lft
				if(!match->merge_states(finish_range))
				{
					DM("State not merged but added to the node");
					State &st = new_state(finish_range);
					match->add_state(&st);
				}
				update_finish_times(j, finish_range);
			}

			// In schedule_merge_node, the function handles the addition of a new state that is to be merged into another 
			// node but has its own unique edge.
			void schedule_merge_node(const Node& n, const Node_ref match, const State& s, const Job<Time> &j, const Time lst)
			{
				Interval<Time> finish_range = next_finish_times(s, j, lst);//requires lft
				if(!match->merge_states(finish_range))
				{
					DM("State not merged but added to the node");
					State &st = new_state(finish_range);
					match->add_state(&st);
				}
				process_new_edge(n, *match, j, finish_range);
			}

			// In schedule_new, the funtion does not attempt to merge but instead creates a new node for the new state
			Node_ref schedule_new(const Node& n, const State& s, const Job<Time> &j, const Time lst)
			{
				Interval<Time> finish_range = next_finish_times(s, j, lst);//requires lft
				DM("Creating a new node"<<std::endl);
				const Node& next =
					new_node(n, j, index_of(j),
					          finish_range,
					          earliest_possible_job_release(n, j));
				DM("      -----> N" << (nodes.end() - nodes.begin()) << " " <<(todo[todo_idx].front() - nodes.begin() + 1)
				   << std::endl);
				process_new_edge(n, next, j, finish_range);
				Node_ref n_ref = --nodes.end();
				return n_ref;
			}

			void explore()
			{
				make_initial_node();

				while (not_done() && !aborted) 
				{
					const Node& n = next_node();

					DM("\n==================================================="
					   << std::endl);
					DM("Looking at: N"
					   << (todo[todo_idx].front() - nodes.begin() + 1) 
					   << " " << n << std::endl);

					// Obtain all the states in Node n
					const auto *n_states = n.get_states();

					// the earliest of all the efts of each state in node n
					auto eft_min = (n.get_first_state())->earliest_finish_time();
					// The earliest job release in node n
					auto rel_min = n.earliest_job_release();
					// The latest of all the lfts of of each state in node n
					auto lft_max = (n.get_last_state())->latest_finish_time();
					// among the incomplete jobs of node n, the time at which the earliest certain release occurs.
					auto nxt_ready_job = next_job_ready(n);

					Interval<Time> next_range{std::min(eft_min,rel_min),std::max(lft_max,nxt_ready_job)};

					DM("eft_min = " << eft_min << std::endl <<
						"rel_min = " << rel_min << std::endl <<
						"lft_max = " << lft_max << std::endl <<
						"nxt_ready_job = " << nxt_ready_job << std::endl);
					DM("=> next range = "<< next_range << std::endl);

					// Keep track of the number of states that have led to new states. This is needed to detect
					// a deadend wherein a state cannot be expanded. The intial value is set to 0 and as we find states that 
					// can be expanded, we incremet this variable
					int num_states_expanded = 0;

<<<<<<< HEAD
					Interval<Time> next_range{std::min(ts_min, rel_min), t_l};

					DM("ts_min = " << ts_min << std::endl <<
					   "rel_min = " << rel_min << std::endl <<
					   "latest_finish = " << s.latest_finish_time() << std::endl);
					DM("=> next range = " << next_range << std::endl);

					bool found_at_least_one = false;

					DM("\n---\nChecking for pending and later-released jobs:"
					   << std::endl);
=======
>>>>>>> 543366ef
					const Job<Time>* jp;
					foreach_possbly_pending_job_until(n, jp, next_range.upto())
					{
						const Job<Time>& j = *jp;

						// atleast_one_node keeps track of whether atleast one node has been created with the current job
						// All other states that ensure that the job 'j' is eligible will merge into the same node. 
						bool atleast_one_node = false;

						// If atleast_one_node has been found then it has to be stored in the variable match
						Node_ref match;

						// t_high is computed once per job, and is common to all the states explored
						Time t_high = next_certain_higher_priority_job_release(n,*(n.get_first_state()), j);

						DM("\n---\nChecking for states to expand to for job "<< j.get_id()<<std::endl);
						for(State *s: *n_states)
						{
							if (is_eligible_successor(n, *s, j))
							{
								// Calculate the t_wc value which in turn will allow you to calculate the 
								// latest start time which uses t_wc and t_high that was calculated before 
								// looping through all the states.

								Time t_wc = std::max(s->latest_finish_time(), next_eligible_job_ready(n,*s));
								Time lst = std::min(t_wc, t_high-Time_model::constants<Time>::epsilon());

								if(atleast_one_node == false)
								{
									// Find the key of the next state from state s connected by an edge with job j
									// Find all states that have the same key
									auto k = n.next_key(j);
									auto r = nodes_by_key.equal_range(k);

									if(r.first != r.second) {
										Job_set sched_jobs{n.get_scheduled_jobs(), index_of(j)};
										for(auto it = r.first; it != r.second; it++)
										{
											Node &found = *it->second;

											// If the found state and the state that is to be expanded have the same set of scheduled_jobs
											// only then can we find a match to merge
											if(found.get_scheduled_jobs() != sched_jobs)
												continue;

											// If we have reached here, it means that we have found a state where merge is possible.
											match = it->second;
											schedule_merge_node(n, match, *s, j, lst);
											atleast_one_node = true;
											break;
										}
									}

									// if there exists no existing nodes where the new state can be merged into, then a new node is created
									if(atleast_one_node == false)
									{
										match = schedule_new(n, *s, j, lst);
										atleast_one_node = true;
									}
								}								
								else
								{
									schedule_merge_edge(n, match, *s, j, lst); //match is given here
								}

								// If the state is not a deadend, then we already know that the state has been expanded
								// so there is no need to increase the num_states_expanded variable. But if the state
								// is found to be a deadend, then this state can be set to not a deadend because the 
								// state has just been expanded.
								if(s->is_deadend())
								{
									s->not_deadend();
									num_states_expanded++;
								}
							}
						}
					}

					
					DM("---\nDone iterating over all jobs." << std::endl);

					// check for a dead end, check that all the states in the node has been expanded
					if (num_states_expanded != n.states_size() && n.get_scheduled_jobs().size() != jobs.size()) {
						// out of options and we didn't schedule all jobs
						observed_deadline_miss = true;
						if (early_exit)
							aborted = true;
						DM(":: Didn't find any possible successors." << std::endl);
					}

					check_cpu_timeout();
					check_depth_abort();
					done_with_current_node();
				}
			}

#ifdef CONFIG_COLLECT_SCHEDULE_GRAPH
			friend std::ostream& operator<< (std::ostream& out,
			                                 const State_space<Time>& space)
			{
					std::map<const Schedule_node<Time>*, unsigned int> node_id;
					unsigned int i = 1;
					out << "digraph {" << std::endl;
					for (const Schedule_node<Time>& n : space.get_nodes()) {
						node_id[&n] = i++;
						out << "\tN" << node_id[&n]
						    << "[label=\"N" << node_id[&n] << ": {";
						const auto *n_states = n.get_states();

						for(State *s: *n_states)
						{
							out << "["
						    	<< s->earliest_finish_time()
						    	<< ", "
						    	<< s->latest_finish_time()
						    	<< "]\\n";
						}
						out << "}"
						    << "\\nER=";
						if (n.earliest_job_release() ==
						    Time_model::constants<Time>::infinity()) {
							out << "N/A";
						} else {
							out << n.earliest_job_release();
						}
						out << "\"];"
							<< std::endl;
					}
					for (auto e : space.get_edges ()) {
						out << "\tN" << node_id[e.source]
						    << " -> "
						    << "N" << node_id[e.target]
						    << "[label=\""
						    << "T" << e.scheduled->get_task_id()
						    << " J" << e.scheduled->get_job_id()
						    << "\\nDL=" << e.scheduled->get_deadline()
						    << "\\nES=" << e.earliest_start_time()
 						    << "\\nLS=" << e.latest_start_time()
						    << "\\nEF=" << e.earliest_finish_time()
						    << "\\nLF=" << e.latest_finish_time()
						    << "\"";
						if (e.deadline_miss_possible()) {
							out << ",color=Red,fontcolor=Red";
						}
						out << ",fontsize=8" << "]"
						    << ";"
						    << std::endl;
						if (e.deadline_miss_possible()) {
							out << "N" << node_id[e.target]
								<< "[color=Red];"
								<< std::endl;
						}
					}
					out << "}" << std::endl;
				return out;
			}
#endif
		};

	}
}

// #include "uni_iip/iip.hpp"

namespace std
{
	template<class Time> struct hash<NP::Uniproc::Schedule_node<Time>>
    {
		std::size_t operator()(NP::Uniproc::Schedule_node<Time> const& n) const
        {
            return n.get_key();
        }
    };
}


#endif<|MERGE_RESOLUTION|>--- conflicted
+++ resolved
@@ -857,23 +857,6 @@
 
 					DM("\n==================================================="
 					   << std::endl);
-<<<<<<< HEAD
-					DM("Looking at: S"
-					   << (todo[todo_idx].front() - states.begin() + 1)
-					   << " " << s << std::endl);
-
-					// Identify relevant interval for next job
-					// relevant job buckets
-					auto ts_min = s.earliest_finish_time();
-					auto rel_min = s.earliest_job_release();
-					auto t_l = std::max(next_eligible_job_ready(s), s.latest_finish_time());
-
-					Interval<Time> next_range{std::min(ts_min, rel_min), t_l};
-
-					DM("ts_min = " << ts_min << std::endl <<
-					   "latest_finish = " <<s.latest_finish_time() << std::endl);
-					DM("=> next range = " << next_range << std::endl);
-=======
 					DM("Looking at: N"
 					   << (todo[todo_idx].front() - nodes.begin() + 1)
 					   << " " << n << std::endl);
@@ -910,7 +893,6 @@
 								found_at_least_one = true;
 							}
 						}
->>>>>>> 543366ef
 
 						DM("---\nDone iterating over all jobs." << std::endl);
 
@@ -1016,20 +998,6 @@
 					// can be expanded, we incremet this variable
 					int num_states_expanded = 0;
 
-<<<<<<< HEAD
-					Interval<Time> next_range{std::min(ts_min, rel_min), t_l};
-
-					DM("ts_min = " << ts_min << std::endl <<
-					   "rel_min = " << rel_min << std::endl <<
-					   "latest_finish = " << s.latest_finish_time() << std::endl);
-					DM("=> next range = " << next_range << std::endl);
-
-					bool found_at_least_one = false;
-
-					DM("\n---\nChecking for pending and later-released jobs:"
-					   << std::endl);
-=======
->>>>>>> 543366ef
 					const Job<Time>* jp;
 					foreach_possbly_pending_job_until(n, jp, next_range.upto())
 					{
