--- conflicted
+++ resolved
@@ -468,11 +468,7 @@
 							Node& next =
 								new_node(new_n, j, j.get_job_index(), 0, 0, 0);
 							const CoreAvailability empty_cav = {};
-<<<<<<< HEAD
-							State& next_s = new_state(*new_n.get_last_state(), j.get_job_index(), predecessors_of(j), frange, frange, empty_cav, new_n.get_scheduled_jobs(), successors, 0, pmin);
-=======
-							State& next_s = new_state(*new_n.get_last_state(), j.get_job_index(), predecessors_of(j), frange, frange, empty_cav, new_n.get_scheduled_jobs(), successors, predecessors_suspensions);
->>>>>>> b4422054
+							State& next_s = new_state(*new_n.get_last_state(), j.get_job_index(), predecessors_of(j), frange, frange, empty_cav, new_n.get_scheduled_jobs(), successors, predecessors_suspensions, 0, pmin);
 							next.add_state(&next_s);
 							num_states++;
 
@@ -998,11 +994,7 @@
 				s.next_core_avail(j.get_job_index(), predecessors_of(j), start_times, finish_times, ncores, cav);
 				// create a new state resulting from scheduling j in state s.
 				State& st = new_state(s, j.get_job_index(), predecessors_of(j),
-<<<<<<< HEAD
-					start_times, finish_times, cav, sched_jobs, successors, earliest_certain_gang_source_job_disptach(n, s, j), ncores);
-=======
-					start_times, finish_times, cav, sched_jobs, successors, predecessors_suspensions);
->>>>>>> b4422054
+					start_times, finish_times, cav, sched_jobs, successors, predecessors_suspensions, earliest_certain_gang_source_job_disptach(n, s, j), ncores);
 
 				bool found_match = false;
 				hash_value_t key = n.next_key(j);
@@ -1096,7 +1088,6 @@
 							if (be_naive)
 								next = &(new_node(n, j, j.get_job_index(), earliest_possible_job_release(n, j), earliest_certain_source_job_release(n, j), earliest_certain_sequential_source_job_release(n, j)));
 
-<<<<<<< HEAD
 							if (next == nullptr)
 							{
 								const auto pair_it = nodes_by_key.find(n.next_key(j));
@@ -1115,14 +1106,6 @@
 								if (next == nullptr)
 									next = &(new_node(n, j, j.get_job_index(), earliest_possible_job_release(n, j), earliest_certain_source_job_release(n, j), earliest_certain_sequential_source_job_release(n, j)));
 							}
-=======
-						// Compute core_avail for the state where j is started.
-						CoreAvailability cav;
-						s->next_core_avail(j.get_job_index(), predecessors_of(j), st, ftimes, cav);
-						// create a new state resulting from scheduling j in state s.
-						State& new_s = new_state(*s, j.get_job_index(), predecessors_of(j),
-							st, ftimes, cav, next->get_scheduled_jobs(), successors, predecessors_suspensions);
->>>>>>> b4422054
 
 							// next should always exist at this point, possibly without states
 
@@ -1131,7 +1114,7 @@
 							s->next_core_avail(j.get_job_index(), predecessors_of(j), st, ftimes, p, cav);
 							// create a new state resulting from scheduling j in state s on p cores.
 							State& new_s = new_state(*s, j.get_job_index(), predecessors_of(j),
-								st, ftimes, cav, next->get_scheduled_jobs(), successors, earliest_certain_gang_source_job_disptach(n, *s, j), p);
+								st, ftimes, cav, next->get_scheduled_jobs(), successors, predecessors_suspensions, earliest_certain_gang_source_job_disptach(n, *s, j), p);
 
 							// try to merge the new state with existing states.
 							if (!(next->get_states()->empty()) && next->merge_states(new_s, false))
