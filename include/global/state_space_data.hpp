#ifndef PROBLEM_DATA_H
#define PROBLEM_DATA_H

#include <algorithm>
#include <deque>
#include <forward_list>
#include <map>
#include <unordered_map>
#include <vector>

#include <cassert>
#include <iostream>
#include <ostream>

#include "problem.hpp"
#include "global/state.hpp"

namespace NP {
	namespace Global {

		template<class Time> class Schedule_state;
		template<class Time> class Schedule_node;

		template<class Time> class State_space_data
		{
		public:

			typedef Scheduling_problem<Time> Problem;
			typedef typename Scheduling_problem<Time>::Workload Workload;
			typedef typename Scheduling_problem<Time>::Precedence_constraints Precedence_constraints;
			typedef typename Scheduling_problem<Time>::Abort_actions Abort_actions;
			typedef Schedule_state<Time> State;
			typedef Schedule_node<Time> Node;
			typedef typename std::vector<Interval<Time>> CoreAvailability;
			typedef const Job<Time>* Job_ref;
			typedef std::vector<Job_index> Job_precedence_set;
			typedef std::vector<std::pair<Job_ref, Interval<Time>>> Suspensions_list;

		private:
			typedef std::multimap<Time, Job_ref> By_time_map;

			// not touched after initialization
			By_time_map _successor_jobs_by_latest_arrival;
			By_time_map _sequential_source_jobs_by_latest_arrival;
			By_time_map _gang_source_jobs_by_latest_arrival;
			By_time_map _jobs_by_earliest_arrival;
			By_time_map _jobs_by_deadline;
			std::vector<Job_precedence_set> _predecessors;

			// not touched after initialization
			std::vector<Suspensions_list> _predecessors_suspensions;
			std::vector<Suspensions_list> _successors_suspensions;

			// list of actions when a job is aborted
			std::vector<const Abort_action<Time>*> abort_actions;

			// number of cores
			const unsigned int num_cpus;
		
		public:
			// use these const references to ensure read-only access
			const Workload& jobs;
			const By_time_map& jobs_by_earliest_arrival;
			const By_time_map& jobs_by_deadline;
			const By_time_map& successor_jobs_by_latest_arrival;
			const By_time_map& sequential_source_jobs_by_latest_arrival;
			const By_time_map& gang_source_jobs_by_latest_arrival;
			const std::vector<Job_precedence_set>& predecessors;
			const std::vector<Suspensions_list>& predecessors_suspensions;
			const std::vector<Suspensions_list>& successors_suspensions;

			State_space_data(const Workload& jobs,
				const Precedence_constraints& edges,
				const Abort_actions& aborts,
				unsigned int num_cpus)
				: jobs(jobs)
				, num_cpus(num_cpus)
				, successor_jobs_by_latest_arrival(_successor_jobs_by_latest_arrival)
				, sequential_source_jobs_by_latest_arrival(_sequential_source_jobs_by_latest_arrival)
				, gang_source_jobs_by_latest_arrival(_gang_source_jobs_by_latest_arrival)
				, jobs_by_earliest_arrival(_jobs_by_earliest_arrival)
				, jobs_by_deadline(_jobs_by_deadline)
				, _predecessors(jobs.size())
				, predecessors(_predecessors)
				, _predecessors_suspensions(jobs.size())
				, _successors_suspensions(jobs.size())
				, predecessors_suspensions(_predecessors_suspensions)
				, successors_suspensions(_successors_suspensions)
				, abort_actions(jobs.size(), NULL)
			{
				for (const auto& e : edges) {
					_predecessors_suspensions[e.get_toIndex()].push_back({ &jobs[e.get_fromIndex()], e.get_suspension() });
					_predecessors[e.get_toIndex()].push_back(e.get_fromIndex());
					_successors_suspensions[e.get_fromIndex()].push_back({ &jobs[e.get_toIndex()], e.get_suspension() });
				}

				for (const Job<Time>& j : jobs) {
					if (_predecessors_suspensions[j.get_job_index()].size() > 0) {
						_successor_jobs_by_latest_arrival.insert({ j.latest_arrival(), &j });
					}
					else if (j.get_min_parallelism() == 1) {
						_sequential_source_jobs_by_latest_arrival.insert({ j.latest_arrival(), &j });
						_jobs_by_earliest_arrival.insert({ j.earliest_arrival(), &j });
					}
					else {
						_gang_source_jobs_by_latest_arrival.insert({ j.latest_arrival(), &j });
						_jobs_by_earliest_arrival.insert({ j.earliest_arrival(), &j });
					}					
					_jobs_by_deadline.insert({ j.get_deadline(), &j });
				}

				for (const Abort_action<Time>& a : aborts) {
					const Job<Time>& j = lookup<Time>(jobs, a.get_id());
					abort_actions[j.get_job_index()] = &a;
				}
			}

			size_t num_jobs() const
			{
				return jobs.size();
			}

			const Job_precedence_set& predecessors_of(const Job<Time>& j) const
			{
				return predecessors[j.get_job_index()];
			}

			const Job_precedence_set& predecessors_of(Job_index j) const
			{
				return predecessors[j];
			}

			const Abort_action<Time>* abort_action_of(Job_index j) const
			{
				return abort_actions[j];
			}

			// returns the ready time interval of `j` in `s`
			// assumes all predecessors of j are dispatched
			Interval<Time> ready_times(const State& s, const Job<Time>& j) const
			{
				Interval<Time> r = j.arrival_window();
				for (const auto& pred : predecessors_suspensions[j.get_job_index()])
				{
					auto pred_idx = pred.first->get_job_index();
					auto pred_susp = pred.second;
					Interval<Time> ft{ 0, 0 };
					s.get_finish_times(pred_idx, ft);
					r.lower_bound(ft.min() + pred_susp.min());
					r.extend_to(ft.max() + pred_susp.max());
				}
				return r;
			}

			// This function assumes `j` is already dispatched in `s`.
			// It then checks if the `j` certainly completed its execution in `s`
			bool is_cert_finished(const Job_index j, const Node& n, const State& s) const
			{
				// If there is a single core, all predecessors of `j_high` must have finished when the core becomes available,
				// since we assumed that all predecessors of `j_high` were already dispatched.
				if (num_cpus == 1) 
					return true;

				// The optimization above can be generalized to multiple cores, using the following knowledge:
				// We will prove the following claim: (ft(j) denotes finish time ofj and ca(n) denotes core_availability(n))
				// If ft(j).min() <= ca(1).min && ft(j).max() <= ca(2).min() then no core can be available
				//     before j is finished.
				// Proof:
				// (A) Assume for a contradiction that a core becomes available at time T before j_pred is finished at time F > T.
				//
				// (B) Since a core became available at time T, it must hold that ca(1).min <= T <= ca(1).max().
				//
				// (C) Since j finishes at time F > T, we know that at least 2 cores must be available at time F:
				//     - the one that became available at time T, and
				//     - the one used by j
				//
				// (D) So ca(2).min() <= F <= ft(j).max() hence ca(2).min() <= ft(j).max().
				//
				// (E) From the condition ft(j).max() <= ca(2).min(), it follows that ft(j).max() == ft(j).min() == F.
				//
				// (F) Since ca(1).min() <= T < F == ft(j).min(), it follows that ca(1).min() < ft(j).min(),
				//     which contradicts the condition that ft(j).min() <= ca(1).min().
				Interval<Time> ft{ 0, 0 };
				s.get_finish_times(j, ft);
				if (ft.min() <= s.core_availability(1).min() && ft.max() <= s.core_availability(2).min()) 
					return true;

				// Alternatively, if we check that `ft(j).max() < ca(2).min()` (strictly smaller),
				// we would already derive a contradiction at (E) since ca(2).min() <= ft(j).max() contradicts ft(j).max() < ca(2).min()
				if (ft.max() < s.core_availability(2).min()) 
					return true;

				// If at least one successor of j has already been dispatched, then j must have finished already.
				for (const auto& successor_suspension : successors_suspensions[j]) {
					if (dispatched(n, *successor_suspension.first)) {
						return true;
					}
				}
				
				return false;
			}

			// Assuming that:
			// - `j_low` is dispatched next, and
			// - `j_high` is of higher priority than `j_low`, and
			// - all predecessors of `j_high` have been dispatched
			//
			// this function computes the latest ready time of `j_high` in system state 's'.
			//
			// Let `ready_low` denote the earliest time at which `j_low` becomes ready
			// and let `latest_ready_high` denote the return value of this function.
			//
			// If `latest_ready_high <= `ready_low`, the assumption that `j_low` is dispatched next lead to a contradiction,
			// hence `j_low` cannot be dispatched next. In this case, the exact value of `latest_ready_high` is meaningless,
			// except that it must be at most `ready_low`. After all, it was computed under an assumption that cannot happen.
			Time conditional_latest_ready_time(
				const Node& n, const State& s,
				const Job<Time>& j_high, const Job_index j_low,
				const unsigned int j_low_required_cores = 1) const
			{
				Time latest_ready_high = j_high.arrival_window().max();

				// if the minimum parallelism of j_high is more than j_low_required_cores, then
				// for j to be released and have its successors completed
				// is not enough to interfere with a lower priority job.
				// It must also have enough cores free.
				if (j_high.get_min_parallelism() > j_low_required_cores)
				{
					// max {rj_max,Amax(sjmin)}
					latest_ready_high = std::max(latest_ready_high, s.core_availability(j_high.get_min_parallelism()).max());
				}

				// j is not ready until all its predecessors have completed, and their corresponding suspension delays are over.
				// But, since we are assuming that `j_low` is dispatched next and all predecessors of `j` have been dispatched,
				// we can disregard some of them.
				for (const auto& pred : predecessors_suspensions[j_high.get_job_index()])
				{
					const auto high_suspension = pred.second;
					auto pred_idx = pred.first->get_job_index();

					Interval<Time> ft{ 0, 0 };
					s.get_finish_times(pred_idx, ft);

					// If the suspension is 0 and j_pred is certainly finished when j_low is dispatched, then j_pred cannot postpone
					// the (latest) ready time of j_high.
<<<<<<< HEAD
					if (high_suspension.max() == 0 && is_cert_finished(pred_idx, n, s)) 
						continue;
=======
					if (high_suspension.max() == 0) {

						// If there is a single core, all predecessors of `j_high` must have finished when the core becomes available,
						// since we assumed that all predecessors of `j_high` were already dispatched.
						if (num_cpus == 1) continue;

						// The optimization above can be generalized to multiple cores, using the following knowledge:
						// (1) When j_pred cannot postpone the ready time of j_high to a time instant *later than* the moment j_low can start,
						//     we can safely disregard j_pred.
						// (2) j_low cannot start until at least 1 core is available.
						// (3) So if all cores are certainly occupied until j_pred is finished, we can disregard j_pred.
						//
						// We will prove the following claim: (ft(j) denotes finish time ofj and ca(n) denotes core_availability(n))
						// (4) If ft(j_pred).min() <= ca(1).min && ft(j_pred).max() <= ca(2).min() then no core can be available
						//     before j_pred is finished.
						// Proof:
						// (A) Assume for a contradiction that a core becomes available at time T before j_pred is finished at time F > T.
						//
						// (B) Since a core became available at time T, it must hold that ca(1).min <= T <= ca(1).max().
						//
						// (C) Since j_pred finishes at time F > T, we know that at least 2 cores must be available at time F:
						//     - the one that became available at time T, and
						//     - the one used by j_pred
						//
						// (D) So ca(2).min() <= F <= ft(j_pred).max() hence ca(2).min() <= ft(j_pred).max().
						//
						// (E) From the condition ft(j_pred).max() <= ca(2).min(), it follows that ft(j_pred).max() == ft(j_pred).min() == F.
						//
						// (F) Since ca(1).min() <= T < F == ft(j_pred).min(), it follows that ca(1).min() < ft(j_pred).min(),
						//     which contradicts the condition that ft(j_pred).min() <= ca(1).min().
						if (ft.min() <= s.core_availability(1).min() && ft.max() <= s.core_availability(2).min()) continue;

						// Alternatively, if we check that `ft(j_pred).max() < ca(2).min()` (strictly smaller),
						// we would already derive a contradiction at (E) since ca(2).min() <= ft(j_pred).max() contradicts ft(j_pred).max() < ca(2).min()
						if (ft.max() < s.core_availability(2).min()) continue;

						// If at least one successor of j_pred has already been dispatched, then j_pred must have finished already.
						bool can_disregard = false;
						for (const auto &successor_suspension : successors_suspensions[pred_idx]) {
							if (dispatched(n, *successor_suspension.first)) {
								can_disregard = true;
								break;
							}
						}
						if (can_disregard) continue;
					}
>>>>>>> cab28857

					// If j_pred is a predecessor of both j_high and j_low, we can disregard it if the maximum suspension from j_pred to j_high
					// is at most the minimum suspension from j_pred to j_low: susp_max(j_pred -> j_high) <= susp_min(j_pred -> j_low).
					//
					// To illustrate this, assume that j_low becomes ready at some time `t`. Then, due to the suspension, we know that
					// j_pred must have finished no later than `t - susp_min(j_pred -> j_low)`, and that `j_pred` can only block `j_high`
					// up to time `t + susp_max(j_pred -> j_high) - susp_min(j_pred -> j_low) <= t`. So either:
					// - j_high is ready when j_low becomes ready, so the assumption that j_low is dispatched next must be false, or
					// - something else causes j_high to become ready later than j_low, so this constraint is not important
					// Either way, this constraint can be disregarded.
					bool can_disregard = false;
					for (const auto &low_suspension : predecessors_suspensions[j_low]) {
						// Note that the condition `susp_max(j_pred -> j_high) <= susp_min(j_pred -> j_low)` will be true if and only if there
						// exists a constraint from j_pred to j_low whose *minimum* suspension is at least `susp_max(j_pred -> j_high)`. So we can
						// stop searching as soon as we find one such constraint.
						if (low_suspension.first->get_job_index() == pred_idx && low_suspension.second.min() >= high_suspension.max()) {
							can_disregard = true;
							break;
						}
					}
					if (can_disregard) {
						// Disregards *this* constraint, but other constraints from j_pred to j_high in predecessors_suspensions[j_high.get_job_index()]
						// will be evaluated in their own iteration of this loop.
						//
						// Note that only the constraint with the largest *maximum* suspension from j_pred to j_high is important for
						// the computation of susp_max(j_pred -> j_high), and that this is also the only constraint from j_pred to j_high that could
						// affect the final value of latest_ready_high. Therefor, it is irrelevant whether other constraints from j_pred to j_high
						// are disregarded.
						continue;
					}

					latest_ready_high = std::max(latest_ready_high, ft.max() + high_suspension.max());
				}
				return latest_ready_high;
			}

			// returns the earliest time at which `j` may become ready in `s`
			// assumes all predecessors of `j` are completed
			Time earliest_ready_time(const State& s, const Job<Time>& j) const
			{
				return ready_times(s, j).min(); // std::max(s.core_availability().min(), j.arrival_window().min());
			}

			// Find next time by which a sequential source job (i.e., 
			// a job without predecessors that can execute on a single core) 
			// of higher priority than the reference_job
			// is certainly released in any state in the node 'n'. 
			Time next_certain_higher_priority_seq_source_job_release(
				const Node& n,
				const Job<Time>& reference_job,
				Time until = Time_model::constants<Time>::infinity()) const
			{
				Time when = until;

				// a higher priority source job cannot be released before 
				// a source job of any priority is released
				Time t_earliest = n.get_next_certain_source_job_release();

				for (auto it = sequential_source_jobs_by_latest_arrival.lower_bound(t_earliest);
					it != sequential_source_jobs_by_latest_arrival.end(); it++)
				{
					const Job<Time>& j = *(it->second);

					// check if we can stop looking
					if (when < j.latest_arrival())
						break; // yep, nothing can lower 'when' at this point

					// j is not relevant if it is already scheduled or not of higher priority
					if (not_dispatched(n, j) && j.higher_priority_than(reference_job))
					{
						when = j.latest_arrival();
						// Jobs are ordered by latest_arrival, so next jobs are later. 
						// We can thus stop searching.
						break;
					}
				}
				return when;
			}

			// Find next time by which a gang source job (i.e., 
			// a job without predecessors that cannot execute on a single core) 
			// of higher priority than the reference_job
			// is certainly released in state 's' of node 'n'. 
			Time next_certain_higher_priority_gang_source_job_ready_time(
				const Node& n,
				const State& s,
				const Job<Time>& reference_job,
				const unsigned int ncores,
				Time until = Time_model::constants<Time>::infinity()) const
			{
				Time when = until;

				// a higher priority source job cannot be released before 
				// a source job of any priority is released
				Time t_earliest = n.get_next_certain_source_job_release();

				for (auto it = gang_source_jobs_by_latest_arrival.lower_bound(t_earliest);
					it != gang_source_jobs_by_latest_arrival.end(); it++)
				{
					const Job<Time>& j = *(it->second);

					// check if we can stop looking
					if (when < j.latest_arrival())
						break; // yep, nothing can lower 'when' at this point

					// j is not relevant if it is already scheduled or not of higher priority
					if (not_dispatched(n, j) && j.higher_priority_than(reference_job))
					{
						// if the minimum parallelism of j is more than ncores, then 
						// for j to be released and have its successors completed 
						// is not enough to interfere with a lower priority job.
						// It must also have enough cores free.
						if (j.get_min_parallelism() > ncores)
						{
							// max {rj_max,Amax(sjmin)}
							when = std::min(when, std::max(j.latest_arrival(), s.core_availability(j.get_min_parallelism()).max()));
							// no break as other jobs may require less cores to be available and thus be ready earlier
						}
						else
						{
							when = std::min(when, j.latest_arrival());
							// jobs are ordered in non-decreasing latest arrival order, 
							// => nothing tested after can be ready earlier than j
							// => we break
							break;
						}
					}
				}
				return when;
			}

			// Assuming that `reference_job` is dispatched next, find the earliest time by which a successor job (i.e., a job with predecessors) 
			// of higher priority than the reference_job is certainly ready in system state 's'.
			//
			// Let `ready_min` denote the earliest time at which `reference_job` becomes ready
			// and let `latest_ready_high` denote the return value of this function.
			//
			// If `latest_ready_high <= `ready_min`, the assumption that `reference_job` is dispatched next lead to a contradiction,
			// hence `reference_job` cannot be dispatched next. In this case, the exact value of `latest_ready_high` is meaningless,
			// except that it must be at most `ready_min`. After all, it was computed under an assumption that cannot happen.
			Time next_certain_higher_priority_successor_job_ready_time(
				const Node& n,
				const State& s,
				const Job<Time>& reference_job,
				const unsigned int ncores
			) const {
				auto ready_min = earliest_ready_time(s, reference_job);
				Time latest_ready_high = Time_model::constants<Time>::infinity();

				// a higer priority successor job cannot be ready before 
				// a job of any priority is released
				for (auto it = n.get_ready_successor_jobs().begin();
					it != n.get_ready_successor_jobs().end(); it++)
				{
					const Job<Time>& j_high = **it;

					// j_high is not relevant if it is already scheduled or not of higher priority
					if (j_high.higher_priority_than(reference_job)) {
						// does it beat what we've already seen?
						latest_ready_high = std::min(latest_ready_high, conditional_latest_ready_time(n, s, j_high, reference_job.get_job_index(), ncores));
						if (latest_ready_high <= ready_min) break;
					}
				}
				return latest_ready_high;
			}

			// Find the earliest possible job release of all jobs in a node except for the ignored job
			Time earliest_possible_job_release(
				const Node& n,
				const Job<Time>& ignored_job) const
			{
				DM("      - looking for earliest possible job release starting from: "
					<< n.earliest_job_release() << std::endl);

				for (auto it = jobs_by_earliest_arrival.lower_bound(n.earliest_job_release());
					it != jobs_by_earliest_arrival.end(); 	it++)
				{
					const Job<Time>& j = *(it->second);

					DM("         * looking at " << j << std::endl);

					// skip if it is the one we're ignoring or if it was dispatched already
					if (&j == &ignored_job || dispatched(n, j))
						continue;

					DM("         * found it: " << j.earliest_arrival() << std::endl);
					// it's incomplete and not ignored => found the earliest
					return j.earliest_arrival();
				}

				DM("         * No more future releases" << std::endl);
				return Time_model::constants<Time>::infinity();
			}

			// Find the earliest certain job release of all sequential source jobs 
			// (i.e., without predecessors and with minimum parallelism = 1) 
			// in a node except for the ignored job
			Time earliest_certain_sequential_source_job_release(
				const Node& n,
				const Job<Time>& ignored_job) const
			{
				DM("      - looking for earliest certain source job release starting from: "
					<< n.get_next_certain_source_job_release() << std::endl);

				for (auto it = sequential_source_jobs_by_latest_arrival.lower_bound(n.get_next_certain_source_job_release());
					it != sequential_source_jobs_by_latest_arrival.end(); it++)
				{
					const Job<Time>* jp = it->second;
					DM("         * looking at " << *jp << std::endl);

					// skip if it is the one we're ignoring or the job was dispatched already
					if (jp == &ignored_job || dispatched(n, *jp))
						continue;

					DM("         * found it: " << jp->latest_arrival() << std::endl);
					// it's incomplete and not ignored => found the earliest
					return jp->latest_arrival();
				}
				DM("         * No more future source job releases" << std::endl);
				return Time_model::constants<Time>::infinity();
			}

			// Find the earliest certain job release of all source jobs (i.e., without predecessors) 
			// in a node except for the ignored job
			Time earliest_certain_source_job_release(
				const Node& n,
				const Job<Time>& ignored_job) const
			{
				DM("      - looking for earliest certain source job release starting from: "
					<< n.get_next_certain_source_job_release() << std::endl);

				Time rmax = earliest_certain_sequential_source_job_release(n, ignored_job);

				for (auto it = gang_source_jobs_by_latest_arrival.lower_bound(n.get_next_certain_source_job_release());
					it != gang_source_jobs_by_latest_arrival.end(); it++)
				{
					const Job<Time>* jp = it->second;
					DM("         * looking at " << *jp << std::endl);

					// skip if it is the one we're ignoring or the job was dispatched already
					if (jp == &ignored_job || dispatched(n, *jp))
						continue;

					DM("         * found it: " << jp->latest_arrival() << std::endl);
					// it's incomplete and not ignored => found the earliest
					return std::min(rmax, jp->latest_arrival());
				}

				DM("         * No more future releases" << std::endl);
				return rmax;
			}

			Time get_earliest_job_arrival() const
			{
				if (jobs_by_earliest_arrival.empty())
					return Time_model::constants<Time>::infinity();
				else
					return jobs_by_earliest_arrival.begin()->first;
			}

			// Find the earliest certain job release of all sequential source jobs
			// (i.e., without predecessors and with minimum parallelism = 1) when
			// the system starts
			Time get_earliest_certain_seq_source_job_release() const
			{
				if (sequential_source_jobs_by_latest_arrival.empty())
					return Time_model::constants<Time>::infinity();
				else
					return sequential_source_jobs_by_latest_arrival.begin()->first;
			}

			// Find the earliest certain job release of all gang source jobs
			// (i.e., without predecessors and with possible parallelism > 1) when
			// the system starts
			Time get_earliest_certain_gang_source_job_release() const
			{
				if (gang_source_jobs_by_latest_arrival.empty())
					return Time_model::constants<Time>::infinity();
				else
					return gang_source_jobs_by_latest_arrival.begin()->first;
			}

		private:

			bool not_dispatched(const Node& n, const Job<Time>& j) const
			{
				return n.job_not_dispatched(j.get_job_index());
			}

			bool dispatched(const Node& n, const Job<Time>& j) const
			{
				return n.job_dispatched(j.get_job_index());
			}

			State_space_data(const State_space_data& origin) = delete;
		};
	}
}
#endif<|MERGE_RESOLUTION|>--- conflicted
+++ resolved
@@ -238,62 +238,10 @@
 					const auto high_suspension = pred.second;
 					auto pred_idx = pred.first->get_job_index();
 
-					Interval<Time> ft{ 0, 0 };
-					s.get_finish_times(pred_idx, ft);
-
 					// If the suspension is 0 and j_pred is certainly finished when j_low is dispatched, then j_pred cannot postpone
 					// the (latest) ready time of j_high.
-<<<<<<< HEAD
 					if (high_suspension.max() == 0 && is_cert_finished(pred_idx, n, s)) 
 						continue;
-=======
-					if (high_suspension.max() == 0) {
-
-						// If there is a single core, all predecessors of `j_high` must have finished when the core becomes available,
-						// since we assumed that all predecessors of `j_high` were already dispatched.
-						if (num_cpus == 1) continue;
-
-						// The optimization above can be generalized to multiple cores, using the following knowledge:
-						// (1) When j_pred cannot postpone the ready time of j_high to a time instant *later than* the moment j_low can start,
-						//     we can safely disregard j_pred.
-						// (2) j_low cannot start until at least 1 core is available.
-						// (3) So if all cores are certainly occupied until j_pred is finished, we can disregard j_pred.
-						//
-						// We will prove the following claim: (ft(j) denotes finish time ofj and ca(n) denotes core_availability(n))
-						// (4) If ft(j_pred).min() <= ca(1).min && ft(j_pred).max() <= ca(2).min() then no core can be available
-						//     before j_pred is finished.
-						// Proof:
-						// (A) Assume for a contradiction that a core becomes available at time T before j_pred is finished at time F > T.
-						//
-						// (B) Since a core became available at time T, it must hold that ca(1).min <= T <= ca(1).max().
-						//
-						// (C) Since j_pred finishes at time F > T, we know that at least 2 cores must be available at time F:
-						//     - the one that became available at time T, and
-						//     - the one used by j_pred
-						//
-						// (D) So ca(2).min() <= F <= ft(j_pred).max() hence ca(2).min() <= ft(j_pred).max().
-						//
-						// (E) From the condition ft(j_pred).max() <= ca(2).min(), it follows that ft(j_pred).max() == ft(j_pred).min() == F.
-						//
-						// (F) Since ca(1).min() <= T < F == ft(j_pred).min(), it follows that ca(1).min() < ft(j_pred).min(),
-						//     which contradicts the condition that ft(j_pred).min() <= ca(1).min().
-						if (ft.min() <= s.core_availability(1).min() && ft.max() <= s.core_availability(2).min()) continue;
-
-						// Alternatively, if we check that `ft(j_pred).max() < ca(2).min()` (strictly smaller),
-						// we would already derive a contradiction at (E) since ca(2).min() <= ft(j_pred).max() contradicts ft(j_pred).max() < ca(2).min()
-						if (ft.max() < s.core_availability(2).min()) continue;
-
-						// If at least one successor of j_pred has already been dispatched, then j_pred must have finished already.
-						bool can_disregard = false;
-						for (const auto &successor_suspension : successors_suspensions[pred_idx]) {
-							if (dispatched(n, *successor_suspension.first)) {
-								can_disregard = true;
-								break;
-							}
-						}
-						if (can_disregard) continue;
-					}
->>>>>>> cab28857
 
 					// If j_pred is a predecessor of both j_high and j_low, we can disregard it if the maximum suspension from j_pred to j_high
 					// is at most the minimum suspension from j_pred to j_low: susp_max(j_pred -> j_high) <= susp_min(j_pred -> j_low).
@@ -325,6 +273,8 @@
 						continue;
 					}
 
+					Interval<Time> ft{ 0, 0 };
+					s.get_finish_times(pred_idx, ft);
 					latest_ready_high = std::max(latest_ready_high, ft.max() + high_suspension.max());
 				}
 				return latest_ready_high;
