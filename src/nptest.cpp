--- conflicted
+++ resolved
@@ -5,11 +5,7 @@
 
 #ifndef _WIN32
 #include <sys/resource.h>
-<<<<<<< HEAD
-#endif
-=======
-#endif // !_WIN32
->>>>>>> 35c954d9
+#endif
 
 #include "OptionParser.h"
 
@@ -84,21 +80,16 @@
 	std::string response_times_csv;
 };
 
+// RV: merge: selfsuspending and TSN both add an argument to this function.
+//     Since all arguments are std::istream, method overloading wouldn't work.
 template<class Time, class Space>
 static Analysis_result analyze(
 	std::istream &in,
 	std::istream &dag_in,
-<<<<<<< HEAD
 	std::istream &selfsuspending_in,
-	std::istream &aborts_in)
-{
-
-=======
 	std::istream &aborts_in,
 	std::istream &shaper_in)
 {
-	
->>>>>>> 35c954d9
 #ifdef CONFIG_PARALLEL
 	tbb::task_scheduler_init init(
 		num_worker_threads ? num_worker_threads : tbb::task_scheduler_init::automatic);
@@ -121,22 +112,13 @@
 	opts.early_exit = !continue_after_dl_miss;
 	opts.num_buckets = problem.jobs.size();
 	opts.be_naive = want_naive;
-<<<<<<< HEAD
 	opts.use_self_suspensions = want_selfsuspending ? (want_pathwise ? PATHWISE_SUSP : GENERAL_SUSP) : NOSUSP;
 	opts.use_supernodes = use_supernodes;
-
+	opts.c_ipg = c_ipg;
 
 	// Actually call the analysis engine
 	auto space = Space::explore(problem, opts);
 
-
-=======
-	opts.c_ipg = c_ipg;
-
-	// Actually call the analysis engine
-	auto space = Space::explore(problem, opts);
-	
->>>>>>> 35c954d9
 	// Extract the analysis results
 	auto graph = std::ostringstream();
 #ifdef CONFIG_COLLECT_SCHEDULE_GRAPH
@@ -179,51 +161,30 @@
 static Analysis_result process_stream(
 	std::istream &in,
 	std::istream &dag_in,
-<<<<<<< HEAD
 	std::istream &selfsuspending_in,
-	std::istream &aborts_in)
-{
-	if (want_multiprocessor && want_dense)
-		return analyze<dense_t, NP::Global::State_space<dense_t>>(in, dag_in, selfsuspending_in, aborts_in);
-	else if (want_multiprocessor && !want_dense)
-		return analyze<dtime_t, NP::Global::State_space<dtime_t>>(in, dag_in, selfsuspending_in, aborts_in);
-	else if (want_dense && want_prm_iip)
-		return analyze<dense_t, NP::UniprocIIP::State_space<dense_t, NP::UniprocIIP::Precatious_RM_IIP<dense_t>>>(in, dag_in, selfsuspending_in, aborts_in);
-	else if (want_dense && want_cw_iip)
-		return analyze<dense_t, NP::UniprocIIP::State_space<dense_t, NP::UniprocIIP::Critical_window_IIP<dense_t>>>(in, dag_in, selfsuspending_in, aborts_in);
-	else if (want_dense && !want_prm_iip)
-		return analyze<dense_t, NP::Uniproc::State_space<dense_t>>(in, dag_in, selfsuspending_in, aborts_in);
-	else if (!want_dense && want_prm_iip)
-		return analyze<dtime_t, NP::UniprocIIP::State_space<dtime_t, NP::UniprocIIP::Precatious_RM_IIP<dtime_t>>>(in, dag_in, selfsuspending_in, aborts_in);
-	else if (!want_dense && want_cw_iip)
-		return analyze<dtime_t, NP::UniprocIIP::State_space<dtime_t, NP::UniprocIIP::Critical_window_IIP<dtime_t>>>(in, dag_in, selfsuspending_in, aborts_in);
-	else
-		return analyze<dtime_t, NP::Uniproc::State_space<dtime_t>>(in, dag_in, selfsuspending_in, aborts_in);
-=======
 	std::istream &aborts_in,
 	std::istream &shaper_in)
 {
 	if (want_multiprocessor && want_dense)
-		return analyze<dense_t, NP::Global::State_space<dense_t>>(in, dag_in, aborts_in, shaper_in);
+		return analyze<dense_t, NP::Global::State_space<dense_t>>(in, dag_in, selfsuspending_in, aborts_in, shaper_in);
 	else if (want_multiprocessor && !want_dense)
-		return analyze<dtime_t, NP::Global::State_space<dtime_t>>(in, dag_in, aborts_in, shaper_in);
+		return analyze<dtime_t, NP::Global::State_space<dtime_t>>(in, dag_in, selfsuspending_in, aborts_in, shaper_in);
 	else if (want_dense && want_prm_iip)
-		return analyze<dense_t, NP::UniprocIIP::State_space<dense_t, NP::UniprocIIP::Precatious_RM_IIP<dense_t>>>(in, dag_in, aborts_in, shaper_in);
+		return analyze<dense_t, NP::UniprocIIP::State_space<dense_t, NP::UniprocIIP::Precatious_RM_IIP<dense_t>>>(in, dag_in, selfsuspending_in, aborts_in, shaper_in);
 	else if (want_dense && want_cw_iip)
-		return analyze<dense_t, NP::UniprocIIP::State_space<dense_t, NP::UniprocIIP::Critical_window_IIP<dense_t>>>(in, dag_in, aborts_in, shaper_in);
+		return analyze<dense_t, NP::UniprocIIP::State_space<dense_t, NP::UniprocIIP::Critical_window_IIP<dense_t>>>(in, dag_in, selfsuspending_in, aborts_in, shaper_in);
 	else if (want_dense && !want_prm_iip)
-		return analyze<dense_t, NP::Uniproc::State_space<dense_t>>(in, dag_in, aborts_in,shaper_in);
+		return analyze<dense_t, NP::Uniproc::State_space<dense_t>>(in, dag_in, selfsuspending_in, aborts_in, shaper_in);
 	else if (!want_dense && want_prm_iip)
-		return analyze<dtime_t, NP::UniprocIIP::State_space<dtime_t, NP::UniprocIIP::Precatious_RM_IIP<dtime_t>>>(in, dag_in, aborts_in, shaper_in);
+		return analyze<dtime_t, NP::UniprocIIP::State_space<dtime_t, NP::UniprocIIP::Precatious_RM_IIP<dtime_t>>>(in, dag_in, selfsuspending_in, aborts_in, shaper_in);
 	else if (!want_dense && want_cw_iip)
-		return analyze<dtime_t, NP::UniprocIIP::State_space<dtime_t, NP::UniprocIIP::Critical_window_IIP<dtime_t>>>(in, dag_in, aborts_in, shaper_in);
+		return analyze<dtime_t, NP::UniprocIIP::State_space<dtime_t, NP::UniprocIIP::Critical_window_IIP<dtime_t>>>(in, dag_in, selfsuspending_in, aborts_in, shaper_in);
 	else if (want_tsn && !want_dense)
 		return analyze<dtime_t, NP::TSN::State_space<dtime_t>>(in, dag_in, aborts_in, shaper_in);
 	else if (want_tsn && want_dense)
 		return analyze<dense_t, NP::TSN::State_space<dense_t>>(in, dag_in, aborts_in, shaper_in);
 	else
-		return analyze<dtime_t, NP::Uniproc::State_space<dtime_t>>(in, dag_in, aborts_in, shaper_in);
->>>>>>> 35c954d9
+		return analyze<dtime_t, NP::Uniproc::State_space<dtime_t>>(in, dag_in, selfsuspending_in, aborts_in, shaper_in);
 }
 
 static void process_file(const std::string& fname)
@@ -264,26 +225,18 @@
 			static_cast<std::istream&>(aborts_stream) :
 			static_cast<std::istream&>(empty_aborts_stream);
 
-<<<<<<< HEAD
+		std::istream &shaper_in = want_tsn ?
+			static_cast<std::istream&>(shaper_stream) :
+			static_cast<std::istream&>(empty_shaper_stream);
 
 		if (fname == "-")
 		{
-			result = process_stream(std::cin, dag_in, selfsuspending_in, aborts_in);
+			result = process_stream(std::cin, dag_in, selfsuspending_in, aborts_in, shaper_in);
 		}
 		else {
 			auto in = std::ifstream(fname, std::ios::in);
-			result = process_stream(in, dag_in, selfsuspending_in, aborts_in);
-=======
-		std::istream &shaper_in = want_tsn ?
-			static_cast<std::istream&>(shaper_stream) :
-			static_cast<std::istream&>(empty_shaper_stream);
-
-		if (fname == "-")
-			result = process_stream(std::cin, dag_in, aborts_in, shaper_in);
-		else {
-			auto in = std::ifstream(fname, std::ios::in);
-			result = process_stream(in, dag_in, aborts_in, shaper_in);
->>>>>>> 35c954d9
+			result = process_stream(in, dag_in, selfsuspending_in, aborts_in, shaper_in);
+
 #ifdef CONFIG_COLLECT_SCHEDULE_GRAPH
 			if (want_dot_graph) {
 				DM("\nDot graph being made\n");
@@ -308,12 +261,9 @@
 				}
 			}
 		}
-<<<<<<< HEAD
-
-#ifdef _WIN32 // rusage does not work under Windows
-=======
+
+// rusage does not work under Windows
 #ifdef _WIN32
->>>>>>> 35c954d9
 		long mem_used = 0;
 #else
 		struct rusage u;
@@ -321,10 +271,6 @@
 		if (getrusage(RUSAGE_SELF, &u) == 0)
 			mem_used = u.ru_maxrss;
 #endif
-<<<<<<< HEAD
-
-=======
->>>>>>> 35c954d9
 		std::cout << fname;
 
 		if (max_depth && max_depth < result.number_of_jobs)
@@ -377,13 +323,8 @@
 }
 
 static void print_header(){
-<<<<<<< HEAD
 	std::cout << "# file name"
 	          << ", schedulable?(1Y/0N)"
-=======
-	std::cout << "\n# file name"
-	          << ", schedulable?"
->>>>>>> 35c954d9
 	          << ", #jobs"
 	          << ", #nodes"
 	          << ", #states"
@@ -426,7 +367,7 @@
 
 	parser.add_option("--ipg").dest("ipg")
 	      .set_default("0")
-	      .help("the interpacket gap is to be entered in terms of number of time units");     
+	      .help("the interpacket gap is to be entered in terms of number of time units");
 
 	parser.add_option("--shaper").dest("shaper")
 		  .help("name of the file that contains information about the shaper")
