#include <iostream>
#include <sstream>
#include <fstream>
#include <algorithm>

#ifndef _WIN32
#include <sys/resource.h>
#endif

#include "OptionParser.h"

#include "config.h"

#ifdef CONFIG_PARALLEL

#include <oneapi/tbb/info.h>
#include <oneapi/tbb/parallel_for.h>
#include <oneapi/tbb/task_arena.h>

#endif

#include "problem.hpp"
#include "global/space.hpp"
#include "io.hpp"
#include "clock.hpp"

#define MAX_PROCESSORS 512

#define NOSUSP 0
#define GENERAL_SUSP 1
#define PATHWISE_SUSP 2

// command line options
static bool want_naive;
static bool want_dense;

static bool want_precedence = false;
static std::string precedence_file;

static bool want_selfsuspending = false;
static bool want_pathwise = false;
static std::string selfsuspending_file;

static bool want_aborts = false;
static std::string aborts_file;

static bool want_multiprocessor = false;
static unsigned int num_processors = 1;

static bool use_supernodes = true;

#ifdef CONFIG_COLLECT_SCHEDULE_GRAPH
static bool want_dot_graph;
#endif
static double timeout;
static unsigned int max_depth = 0;

static bool want_rta_file;

static bool continue_after_dl_miss = false;

#ifdef CONFIG_PARALLEL
static unsigned int num_worker_threads = 0;
#endif

struct Analysis_result {
	bool schedulable;
	bool timeout;
<<<<<<< HEAD
	unsigned long number_of_nodes, number_of_states, number_of_edges, max_width, number_of_jobs;
=======
	unsigned long long number_of_states, number_of_edges, max_width, number_of_jobs;
>>>>>>> 78115619
	double cpu_time;
	std::string graph;
	std::string response_times_csv;
};


template<class Time, class Space>
static Analysis_result analyze(
	std::istream &in,
<<<<<<< HEAD
	std::istream &prec_in,
	std::istream &aborts_in)
=======
	std::istream &dag_in,
	std::istream &aborts_in,
    bool &is_yaml)
>>>>>>> 78115619
{
#ifdef CONFIG_PARALLEL
	oneapi::tbb::task_arena arena(num_worker_threads ? num_worker_threads : oneapi::tbb::info::default_concurrency());
#endif


	// Parse input files and create NP scheduling problem description
    typename NP::Job<Time>::Job_set jobs = is_yaml ? NP::parse_yaml_job_file<Time>(in) : NP::parse_csv_job_file<Time>(in);
	// Parse precedence constraints
	typename NP::Precedence_constraints edges = is_yaml ? NP::parse_yaml_dag_file(in) : NP::parse_dag_file(dag_in);

	NP::Scheduling_problem<Time> problem{
<<<<<<< HEAD
		NP::parse_file<Time>(in),
		NP::parse_precedence_file<Time>(prec_in),
=======
        jobs,
		edges,
>>>>>>> 78115619
		NP::parse_abort_file<Time>(aborts_in),
		num_processors};

	// Set common analysis options
	NP::Analysis_options opts;
	opts.timeout = timeout;
	opts.max_depth = max_depth;
	opts.early_exit = !continue_after_dl_miss;
	opts.be_naive = want_naive;
	opts.use_supernodes = use_supernodes;

	// Actually call the analysis engine
	auto space = Space::explore(problem, opts);

	// Extract the analysis results
	auto graph = std::ostringstream();
#ifdef CONFIG_COLLECT_SCHEDULE_GRAPH
	if (want_dot_graph)
		graph << *space;
#endif

	auto rta = std::ostringstream();

	if (want_rta_file) {
		rta << "Task ID, Job ID, BCCT, WCCT, BCRT, WCRT" << std::endl;
		for (const auto& j : problem.jobs) {
			Interval<Time> finish = space->get_finish_times(j);
			rta << j.get_task_id() << ", "
			    << j.get_job_id() << ", "
			    << finish.from() << ", "
			    << finish.until() << ", "
			    << std::max<long long>(0,
			                           (finish.from() - j.earliest_arrival()))
			    << ", "
			    << (finish.until() - j.earliest_arrival())
			    << std::endl;
		}
	}

	Analysis_result results = Analysis_result{
		space->is_schedulable(),
		space->was_timed_out(),
		space->number_of_nodes(),
		space->number_of_states(),
		space->number_of_edges(),
		space->max_exploration_front_width(),
		(unsigned long)(problem.jobs.size()),
		space->get_cpu_time(),
		graph.str(),
		rta.str()
	};
	delete space;
	return results;
}

static Analysis_result process_stream(
	std::istream &in,
<<<<<<< HEAD
	std::istream &prec_in,
	std::istream &aborts_in)
{
	if (want_multiprocessor && want_dense)
		return analyze<dense_t, NP::Global::State_space<dense_t>>(in, prec_in, aborts_in);
	else if (want_multiprocessor && !want_dense)
		return analyze<dtime_t, NP::Global::State_space<dtime_t>>(in, prec_in, aborts_in);
	else if (want_dense)
		return analyze<dense_t, NP::Global::State_space<dense_t>>(in, prec_in, aborts_in);
	else
		return analyze<dtime_t, NP::Global::State_space<dtime_t>>(in, prec_in, aborts_in);
=======
	std::istream &dag_in,
	std::istream &aborts_in,
    bool is_yaml)
{
	if (want_multiprocessor && want_dense)
		return analyze<dense_t, NP::Global::State_space<dense_t>>(in, dag_in, aborts_in, is_yaml);
	else if (want_multiprocessor && !want_dense)
		return analyze<dtime_t, NP::Global::State_space<dtime_t>>(in, dag_in, aborts_in, is_yaml);
	else if (want_dense && want_prm_iip)
		return analyze<dense_t, NP::Uniproc::State_space<dense_t, NP::Uniproc::Precatious_RM_IIP<dense_t>>>(in, dag_in, aborts_in, is_yaml);
	else if (want_dense && want_cw_iip)
		return analyze<dense_t, NP::Uniproc::State_space<dense_t, NP::Uniproc::Critical_window_IIP<dense_t>>>(in, dag_in, aborts_in, is_yaml);
	else if (want_dense && !want_prm_iip)
		return analyze<dense_t, NP::Uniproc::State_space<dense_t>>(in, dag_in, aborts_in, is_yaml);
	else if (!want_dense && want_prm_iip)
		return analyze<dtime_t, NP::Uniproc::State_space<dtime_t, NP::Uniproc::Precatious_RM_IIP<dtime_t>>>(in, dag_in, aborts_in, is_yaml);
	else if (!want_dense && want_cw_iip)
		return analyze<dtime_t, NP::Uniproc::State_space<dtime_t, NP::Uniproc::Critical_window_IIP<dtime_t>>>(in, dag_in, aborts_in, is_yaml);
	else
		return analyze<dtime_t, NP::Uniproc::State_space<dtime_t>>(in, dag_in, aborts_in, is_yaml);
>>>>>>> 78115619
}

static void process_file(const std::string& fname)
{
	try {
		Analysis_result result;

		auto empty_dag_stream = std::istringstream("\n");
		auto empty_aborts_stream = std::istringstream("\n");
		auto dag_stream = std::ifstream();
		auto aborts_stream = std::ifstream();

		if (want_precedence)
			dag_stream.open(precedence_file);

		if (want_aborts)
			aborts_stream.open(aborts_file);

		std::istream &dag_in = want_precedence ?
			static_cast<std::istream&>(dag_stream) :
			static_cast<std::istream&>(empty_dag_stream);

		std::istream &aborts_in = want_aborts ?
			static_cast<std::istream&>(aborts_stream) :
			static_cast<std::istream&>(empty_aborts_stream);

		if (fname == "-")
<<<<<<< HEAD
		{
			result = process_stream(std::cin, dag_in, aborts_in);
		}
=======
			result = process_stream(std::cin, dag_in, aborts_in, false);
>>>>>>> 78115619
		else {
            // check the extension of the file
            std::string ext = fname.substr(fname.find_last_of(".") + 1);
            bool is_yaml = false;
            if (ext == "yaml" || ext == "yml") {
                is_yaml = true;
            }

			auto in = std::ifstream(fname, std::ios::in);
<<<<<<< HEAD
			result = process_stream(in, dag_in, aborts_in);

=======
			result = process_stream(in, dag_in, aborts_in, is_yaml);
>>>>>>> 78115619
#ifdef CONFIG_COLLECT_SCHEDULE_GRAPH
			if (want_dot_graph) {
				DM("\nDot graph being made\n");
				std::string dot_name = fname;
				auto p = is_yaml ? dot_name.find(".yaml") : dot_name.find(".csv");
				if (p != std::string::npos) {
					dot_name.replace(p, std::string::npos, ".dot");
					auto out  = std::ofstream(dot_name,  std::ios::out);
					out << result.graph;
					out.close();
				}
			}
#endif
			if (want_rta_file) {
				std::string rta_name = fname;
				auto p = is_yaml ? rta_name.find(".yaml") : rta_name.find(".csv");
				if (p != std::string::npos) {
					rta_name.replace(p, std::string::npos, ".rta.csv");
					auto out  = std::ofstream(rta_name,  std::ios::out);
					out << result.response_times_csv;
					out.close();
				}
			}
		}

<<<<<<< HEAD
// rusage does not work under Windows
#ifdef _WIN32
=======
#ifdef _WIN32 // rusage does not work under Windows
>>>>>>> 78115619
		long mem_used = 0;
#else
		struct rusage u;
		long mem_used = 0;
		if (getrusage(RUSAGE_SELF, &u) == 0)
			mem_used = u.ru_maxrss;
#endif
<<<<<<< HEAD
=======

>>>>>>> 78115619
		std::cout << fname;

		if (max_depth && max_depth < result.number_of_jobs)
			// mark result as invalid due to debug abort
			std::cout << ",  X";
		else
			std::cout << ",  " << (int) result.schedulable;

		std::cout << ",  " << result.number_of_jobs
				  << ",  " << result.number_of_nodes
		          << ",  " << result.number_of_states
		          << ",  " << result.number_of_edges
		          << ",  " << result.max_width
		          << ",  " << std::fixed << result.cpu_time
		          << ",  " << ((double) mem_used) / (1024.0)
		          << ",  " << (int) result.timeout
		          << ",  " << num_processors
		          << std::endl;
	} catch (std::ios_base::failure& ex) {
		std::cerr << fname;
		if (want_precedence)
			std::cerr << " + " << precedence_file;
		std::cerr <<  ": parse error" << std::endl;
		exit(1);
	} catch (NP::InvalidJobReference& ex) {
		std::cerr << precedence_file << ": bad job reference: job "
				  << ex.ref.job << " of task " << ex.ref.task
				  << " is not part of the job set given in "
				  << fname
				  << std::endl;
		exit(3);
	} catch (NP::InvalidAbortParameter& ex) {
		std::cerr << aborts_file << ": invalid abort parameter: job "
				  << ex.ref.job << " of task " << ex.ref.task
				  << " has an impossible abort time (abort before release)"
				  << std::endl;
		exit(4);
	} catch (NP::InvalidPrecParameter& ex) {
		std::cerr << selfsuspending_file << ": invalid self-suspending parameter: job "
				  << ex.ref.job << " of task " << ex.ref.task
				  << " has an invalid self-suspending time"
				  << std::endl;
		exit(5);
	} catch (std::exception& ex) {
		std::cerr << fname << ": '" << ex.what() << "'" << std::endl;
		exit(1);
	}
}

static void print_header(){
	std::cout << "# file name"
	          << ", schedulable?(1Y/0N)"
	          << ", #jobs"
	          << ", #nodes"
	          << ", #states"
	          << ", #edges"
	          << ", max width"
	          << ", CPU time"
	          << ", memory"
	          << ", timeout"
	          << ", #CPUs"
	          << std::endl;
}

int main(int argc, char** argv)
{
	auto parser = optparse::OptionParser();

	parser.description("Exact NP Schedulability Tester");
	parser.usage("usage: %prog [OPTIONS]... [JOB SET FILES]...");

	parser.add_option("-t", "--time").dest("time_model")
	      .metavar("TIME-MODEL")
	      .choices({"dense", "discrete"}).set_default("discrete")
	      .help("choose 'discrete' or 'dense' time (default: discrete)");

	parser.add_option("-l", "--time-limit").dest("timeout")
	      .help("maximum CPU time allowed (in seconds, zero means no limit)")
	      .set_default("0");

	parser.add_option("-d", "--depth-limit").dest("depth")
	      .help("abort graph exploration after reaching given depth (>= 2)")
	      .set_default("0");

	parser.add_option("-n", "--naive").dest("naive").set_default("0")
	      .action("store_const").set_const("1")
	      .help("use the naive exploration method (default: merging)");

	parser.add_option("-p", "--precedence").dest("precedence_file")
	      .help("name of the file that contains the job set's precedence DAG")
	      .set_default("");

	parser.add_option("--selfsuspending").dest("selfsuspending_file")
	      .help("name of the file that contains the job set's selfsuspending DAG")
	      .set_default("");

	parser.add_option("--sstype").dest("sstype")
		  .choices({"general","pathwise"}).set_default("general")
		  .help("pathwise vs general implementation of self-suspending tasks");

	parser.add_option("-a", "--abort-actions").dest("abort_file")
	      .help("name of the file that contains the job set's abort actions")
	      .set_default("");

	parser.add_option("-m", "--multiprocessor").dest("num_processors")
	      .help("set the number of processors of the platform")
	      .set_default("1");

	parser.add_option("--threads").dest("num_threads")
	      .help("set the number of worker threads (parallel analysis)")
	      .set_default("0");

	parser.add_option("--header").dest("print_header")
	      .help("print a column header")
	      .action("store_const").set_const("1")
	      .set_default("0");

	parser.add_option("-g", "--save-graph").dest("dot").set_default("0")
	      .action("store_const").set_const("1")
	      .help("store the state graph in Graphviz dot format (default: off)");

	parser.add_option("--sn", "--use-supernodes").dest("sn").set_default("1")
	      .help("use supernodes while buildidng the graph (default: on)");

	parser.add_option("-r", "--save-response-times").dest("rta").set_default("0")
	      .action("store_const").set_const("1")
	      .help("store the best- and worst-case response times (default: off)");

	parser.add_option("-c", "--continue-after-deadline-miss")
	      .dest("go_on_after_dl").set_default("0")
	      .action("store_const").set_const("1")
	      .help("do not abort the analysis on the first deadline miss "
	            "(default: off)");


	auto options = parser.parse_args(argc, argv);
	//all the options that could have been entered above are processed below and appropriate variables
	// are assigned their respective values.

	const std::string& time_model = (std::string) options.get("time_model");
	want_dense = time_model == "dense";

	want_naive = options.get("naive");

	timeout = options.get("timeout");

	max_depth = options.get("depth");
	if (options.is_set_by_user("depth")) {
		if (max_depth <= 1) {
			std::cerr << "Error: invalid depth argument\n" << std::endl;
			return 1;
		}
		max_depth -= 1;
	}

	want_precedence = options.is_set_by_user("precedence_file");
	if (want_precedence && parser.args().size() > 1) {
		std::cerr << "[!!] Warning: multiple job sets "
		          << "with a single precedence DAG specified."
		          << std::endl;
	}
	precedence_file = (const std::string&) options.get("precedence_file");

	want_selfsuspending = options.is_set_by_user("selfsuspending_file");
	if (want_selfsuspending && parser.args().size() > 1) {
		std::cerr << "[!!] Warning: multiple job sets "
		          << "with a single selfsuspending DAG specified."
		          << std::endl;
	}
	selfsuspending_file = (const std::string&) options.get("selfsuspending_file");
	const std::string& sstype = (std::string) options.get("sstype");
	want_pathwise = options.is_set_by_user("sstype");

	want_aborts = options.is_set_by_user("abort_file");
	if (want_aborts && parser.args().size() > 1) {
		std::cerr << "[!!] Warning: multiple job sets "
		          << "with a single abort action list specified."
		          << std::endl;
	}
	aborts_file = (const std::string&) options.get("abort_file");

	want_multiprocessor = options.is_set_by_user("num_processors");
	num_processors = options.get("num_processors");
	if (!num_processors || num_processors > MAX_PROCESSORS) {
		std::cerr << "Error: invalid number of processors\n" << std::endl;
		return 1;
	}

	want_rta_file = options.get("rta");

	continue_after_dl_miss = options.get("go_on_after_dl");

	use_supernodes = options.get("sn");

#ifdef CONFIG_COLLECT_SCHEDULE_GRAPH
	want_dot_graph = options.get("dot");
	DM("Dot graph"<<want_dot_graph<<std::endl);
#else
	if (options.is_set_by_user("dot")) {
		std::cerr << "Error: graph collection support must be enabled "
		          << "during compilation (CONFIG_COLLECT_SCHEDULE_GRAPH "
		          << "is not set)." << std::endl;
		return 2;
	}
#endif

#ifdef CONFIG_PARALLEL
	num_worker_threads = options.get("num_threads");
#else
	if (options.is_set_by_user("num_threads")) {
		std::cerr << "Error: parallel analysis must be enabled "
		          << "during compilation (CONFIG_PARALLEL "
		          << "is not set)." << std::endl;
		return 3;
	}
#endif

	// this prints the header in the output on the console
	if (options.get("print_header"))
		print_header();

	// process_file is given the arguments that have been passed
	for (auto f : parser.args())
		process_file(f);

	if (parser.args().empty())
		process_file("-");

	return 0;
}<|MERGE_RESOLUTION|>--- conflicted
+++ resolved
@@ -66,11 +66,7 @@
 struct Analysis_result {
 	bool schedulable;
 	bool timeout;
-<<<<<<< HEAD
 	unsigned long number_of_nodes, number_of_states, number_of_edges, max_width, number_of_jobs;
-=======
-	unsigned long long number_of_states, number_of_edges, max_width, number_of_jobs;
->>>>>>> 78115619
 	double cpu_time;
 	std::string graph;
 	std::string response_times_csv;
@@ -80,14 +76,9 @@
 template<class Time, class Space>
 static Analysis_result analyze(
 	std::istream &in,
-<<<<<<< HEAD
 	std::istream &prec_in,
-	std::istream &aborts_in)
-=======
-	std::istream &dag_in,
 	std::istream &aborts_in,
     bool &is_yaml)
->>>>>>> 78115619
 {
 #ifdef CONFIG_PARALLEL
 	oneapi::tbb::task_arena arena(num_worker_threads ? num_worker_threads : oneapi::tbb::info::default_concurrency());
@@ -97,16 +88,11 @@
 	// Parse input files and create NP scheduling problem description
     typename NP::Job<Time>::Job_set jobs = is_yaml ? NP::parse_yaml_job_file<Time>(in) : NP::parse_csv_job_file<Time>(in);
 	// Parse precedence constraints
-	typename NP::Precedence_constraints edges = is_yaml ? NP::parse_yaml_dag_file(in) : NP::parse_dag_file(dag_in);
+	std::vector<NP::Precedence_constraint<Time>> edges = is_yaml ? NP::parse_yaml_dag_file<Time>(prec_in) : NP::parse_precedence_file<Time>(prec_in);
 
 	NP::Scheduling_problem<Time> problem{
-<<<<<<< HEAD
-		NP::parse_file<Time>(in),
-		NP::parse_precedence_file<Time>(prec_in),
-=======
         jobs,
 		edges,
->>>>>>> 78115619
 		NP::parse_abort_file<Time>(aborts_in),
 		num_processors};
 
@@ -164,40 +150,18 @@
 
 static Analysis_result process_stream(
 	std::istream &in,
-<<<<<<< HEAD
 	std::istream &prec_in,
-	std::istream &aborts_in)
-{
-	if (want_multiprocessor && want_dense)
-		return analyze<dense_t, NP::Global::State_space<dense_t>>(in, prec_in, aborts_in);
-	else if (want_multiprocessor && !want_dense)
-		return analyze<dtime_t, NP::Global::State_space<dtime_t>>(in, prec_in, aborts_in);
-	else if (want_dense)
-		return analyze<dense_t, NP::Global::State_space<dense_t>>(in, prec_in, aborts_in);
-	else
-		return analyze<dtime_t, NP::Global::State_space<dtime_t>>(in, prec_in, aborts_in);
-=======
-	std::istream &dag_in,
 	std::istream &aborts_in,
     bool is_yaml)
 {
 	if (want_multiprocessor && want_dense)
-		return analyze<dense_t, NP::Global::State_space<dense_t>>(in, dag_in, aborts_in, is_yaml);
+		return analyze<dense_t, NP::Global::State_space<dense_t>>(in, prec_in, aborts_in, is_yaml);
 	else if (want_multiprocessor && !want_dense)
-		return analyze<dtime_t, NP::Global::State_space<dtime_t>>(in, dag_in, aborts_in, is_yaml);
-	else if (want_dense && want_prm_iip)
-		return analyze<dense_t, NP::Uniproc::State_space<dense_t, NP::Uniproc::Precatious_RM_IIP<dense_t>>>(in, dag_in, aborts_in, is_yaml);
-	else if (want_dense && want_cw_iip)
-		return analyze<dense_t, NP::Uniproc::State_space<dense_t, NP::Uniproc::Critical_window_IIP<dense_t>>>(in, dag_in, aborts_in, is_yaml);
-	else if (want_dense && !want_prm_iip)
-		return analyze<dense_t, NP::Uniproc::State_space<dense_t>>(in, dag_in, aborts_in, is_yaml);
-	else if (!want_dense && want_prm_iip)
-		return analyze<dtime_t, NP::Uniproc::State_space<dtime_t, NP::Uniproc::Precatious_RM_IIP<dtime_t>>>(in, dag_in, aborts_in, is_yaml);
-	else if (!want_dense && want_cw_iip)
-		return analyze<dtime_t, NP::Uniproc::State_space<dtime_t, NP::Uniproc::Critical_window_IIP<dtime_t>>>(in, dag_in, aborts_in, is_yaml);
+		return analyze<dtime_t, NP::Global::State_space<dtime_t>>(in, prec_in, aborts_in, is_yaml);
+	else if (want_dense)
+		return analyze<dense_t, NP::Global::State_space<dense_t>>(in, prec_in, aborts_in, is_yaml);
 	else
-		return analyze<dtime_t, NP::Uniproc::State_space<dtime_t>>(in, dag_in, aborts_in, is_yaml);
->>>>>>> 78115619
+		return analyze<dtime_t, NP::Global::State_space<dtime_t>>(in, prec_in, aborts_in, is_yaml);
 }
 
 static void process_file(const std::string& fname)
@@ -225,13 +189,9 @@
 			static_cast<std::istream&>(empty_aborts_stream);
 
 		if (fname == "-")
-<<<<<<< HEAD
 		{
-			result = process_stream(std::cin, dag_in, aborts_in);
+			result = process_stream(std::cin, dag_in, aborts_in, false);
 		}
-=======
-			result = process_stream(std::cin, dag_in, aborts_in, false);
->>>>>>> 78115619
 		else {
             // check the extension of the file
             std::string ext = fname.substr(fname.find_last_of(".") + 1);
@@ -241,12 +201,8 @@
             }
 
 			auto in = std::ifstream(fname, std::ios::in);
-<<<<<<< HEAD
-			result = process_stream(in, dag_in, aborts_in);
-
-=======
 			result = process_stream(in, dag_in, aborts_in, is_yaml);
->>>>>>> 78115619
+
 #ifdef CONFIG_COLLECT_SCHEDULE_GRAPH
 			if (want_dot_graph) {
 				DM("\nDot graph being made\n");
@@ -272,12 +228,7 @@
 			}
 		}
 
-<<<<<<< HEAD
-// rusage does not work under Windows
-#ifdef _WIN32
-=======
 #ifdef _WIN32 // rusage does not work under Windows
->>>>>>> 78115619
 		long mem_used = 0;
 #else
 		struct rusage u;
@@ -285,10 +236,7 @@
 		if (getrusage(RUSAGE_SELF, &u) == 0)
 			mem_used = u.ru_maxrss;
 #endif
-<<<<<<< HEAD
-=======
-
->>>>>>> 78115619
+
 		std::cout << fname;
 
 		if (max_depth && max_depth < result.number_of_jobs)
