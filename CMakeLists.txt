--- conflicted
+++ resolved
@@ -1,6 +1,6 @@
 cmake_minimum_required(VERSION 3.8.0)
 
-project(NP_schedulabiliy_test VERSION 2.2.0 LANGUAGES CXX)
+project(NP_schedulabiliy_test VERSION 3.0.0 LANGUAGES CXX)
 
 include_directories(include)
 include_directories(lib/include)
@@ -47,11 +47,7 @@
 ###########################################################################
 # this is a fix for possible problems with cmake in windows 11 and visual studio 2022
 # Option to enable/disable finding yaml-cpp
-<<<<<<< HEAD
-option(USE_YAML_CPP_PACKAGE "Use yaml-cpp" OFF)
-=======
 option(USE_YAML_CPP_PACKAGE "Use yaml-cpp" ON)
->>>>>>> 78115619
 
 # Check if yaml-cpp is installed as a system library and
 # cache the result of find_package
